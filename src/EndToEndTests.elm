--- conflicted
+++ resolved
@@ -10,10 +10,7 @@
 import Effect.Http exposing (Response(..))
 import Effect.Lamdera
 import Effect.Test exposing (Config, HttpRequest, HttpResponse(..), PortToJs)
-<<<<<<< HEAD
-=======
 import Effect.WebGL.Texture exposing (Texture)
->>>>>>> ed4c3c4b
 import EmailAddress exposing (EmailAddress)
 import Env
 import Frontend
@@ -34,28 +31,7 @@
 import Url exposing (Url)
 
 
-<<<<<<< HEAD
-config : Config ToBackend FrontendMsg FrontendModel ToFrontend BackendMsg BackendModel
-config =
-    { frontendApp = Frontend.app_
-    , backendApp = Backend.app_ True
-    , handleHttpRequest = handleRequest
-    , handlePortToJs = handlePorts
-    , handleFileRequest =
-        \request ->
-            let
-                _ =
-                    Debug.log "file request" request
-            in
-            Nothing
-    , domain = url
-    }
-
-
-main : Program () (Effect.Test.Model ToBackend FrontendMsg FrontendModel ToFrontend BackendMsg BackendModel) (Effect.Test.Msg ToBackend FrontendMsg FrontendModel ToFrontend BackendMsg BackendModel)
-=======
 main : Program () (Effect.Test.Model ToBackend FrontendMsg (Audio.Model Types.FrontendMsg_ FrontendModel_) ToFrontend BackendMsg BackendModel) (Effect.Test.Msg ToBackend FrontendMsg (Audio.Model Types.FrontendMsg_ FrontendModel_) ToFrontend BackendMsg BackendModel)
->>>>>>> ed4c3c4b
 main =
     Effect.Test.viewerWith tests
         |> Effect.Test.addTextureWithOptions Frontend.textureOptions "/depth.png"
@@ -123,23 +99,12 @@
             }
             trainLights
 
-<<<<<<< HEAD
-
-handleRequest : { currentRequest : HttpRequest, pastRequests : List HttpRequest } -> Effect.Test.HttpResponse
-handleRequest { currentRequest } =
-    let
-        _ =
-            Debug.log "request" currentRequest
-    in
-    NetworkErrorResponse
-=======
     else
         let
             _ =
                 Debug.log "request" currentRequest
         in
         NetworkErrorResponse
->>>>>>> ed4c3c4b
 
 
 handlePorts : { currentRequest : PortToJs, pastRequests : List PortToJs } -> Maybe ( String, Json.Decode.Value )
