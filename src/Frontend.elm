module Frontend exposing (app, app_)

import AdminPage
import Animal
import Array
import AssocList
import AssocSet
import Audio exposing (Audio, AudioCmd, AudioData)
import Basics.Extra
import BoundingBox2d exposing (BoundingBox2d)
import Bounds
import Browser
import Bytes exposing (Bytes, Endianness(..))
import Bytes.Encode
import Change exposing (AreTrainsAndAnimalsDisabled(..), UserStatus(..))
import Codec
import Color exposing (Color, Colors)
import Coord exposing (Coord)
import Cursor exposing (CursorSprite(..), CursorType(..))
import Dict exposing (Dict)
import DisplayName
import Duration exposing (Duration)
import Effect.Browser.Dom
import Effect.Browser.Events
import Effect.Browser.Navigation
import Effect.Command as Command exposing (Command, FrontendOnly)
import Effect.File
import Effect.Lamdera
import Effect.Subscription as Subscription exposing (Subscription)
import Effect.Task
import Effect.Time
import Effect.WebGL exposing (Mesh)
import Effect.WebGL.Settings
import Effect.WebGL.Texture
import EmailAddress
import Env
import Flag
import Grid exposing (Grid)
import GridCell exposing (FrontendHistory)
import Html exposing (Html)
import Html.Attributes
import Html.Events
import Html.Events.Extra.Mouse exposing (Button(..))
import Html.Events.Extra.Wheel exposing (DeltaMode(..))
import Hyperlink
import Id exposing (AnimalId, Id, TrainId, UserId)
import IdDict exposing (IdDict)
import Image
import Json.Decode
import Json.Encode
import Keyboard
import Keyboard.Arrows
import Lamdera
import List.Extra as List
import List.Nonempty exposing (Nonempty(..))
import LoadingPage
import LocalGrid exposing (LocalGrid_)
import LocalModel
import MailEditor exposing (MailStatus(..))
import Math.Matrix4 as Mat4 exposing (Mat4)
import Math.Vector2 as Vec2 exposing (Vec2)
import Math.Vector3 as Vec3
import Math.Vector4 as Vec4
import PingData
import Pixels exposing (Pixels)
import Point2d exposing (Point2d)
import Ports
import Quantity exposing (Quantity(..))
import Random
import Route exposing (PageRoute(..))
import Shaders exposing (DebrisVertex, MapOverlayVertex, RenderData)
import Sound exposing (Sound(..))
import Sprite exposing (Vertex)
import Terrain
import TextInput exposing (OutMsg(..))
import TextInputMultiline
import Tile exposing (Category(..), Tile(..), TileGroup(..))
import Time
import TimeOfDay exposing (TimeOfDay(..))
import Tool exposing (Tool(..))
import Toolbar
import Train exposing (Status(..), Train)
import Types exposing (ContextMenu, FrontendLoaded, FrontendModel_(..), FrontendMsg_(..), Hover(..), LoadingLocalModel(..), MouseButtonState(..), Page(..), RemovedTileParticle, SubmitStatus(..), ToBackend(..), ToFrontend(..), ToolButton(..), TopMenu(..), UiHover(..), ViewPoint(..))
import Ui exposing (UiEvent)
import Units exposing (WorldUnit)
import Untrusted
import Url exposing (Url)
import Url.Parser
import Vector2d exposing (Vector2d)
import WebGL.Texture


app :
    { init : Url -> Lamdera.Key -> ( Audio.Model FrontendMsg_ FrontendModel_, Cmd (Audio.Msg FrontendMsg_) )
    , view : Audio.Model FrontendMsg_ FrontendModel_ -> Browser.Document (Audio.Msg FrontendMsg_)
    , update :
        Audio.Msg FrontendMsg_
        -> Audio.Model FrontendMsg_ FrontendModel_
        -> ( Audio.Model FrontendMsg_ FrontendModel_, Cmd (Audio.Msg FrontendMsg_) )
    , updateFromBackend :
        ToFrontend
        -> Audio.Model FrontendMsg_ FrontendModel_
        -> ( Audio.Model FrontendMsg_ FrontendModel_, Cmd (Audio.Msg FrontendMsg_) )
    , subscriptions : Audio.Model FrontendMsg_ FrontendModel_ -> Sub (Audio.Msg FrontendMsg_)
    , onUrlRequest : Browser.UrlRequest -> Audio.Msg FrontendMsg_
    , onUrlChange : Url -> Audio.Msg FrontendMsg_
    }
app =
    Effect.Lamdera.frontend Lamdera.sendToBackend app_


app_ :
    { init :
        Url
        -> Effect.Browser.Navigation.Key
        -> ( Audio.Model FrontendMsg_ FrontendModel_, Command FrontendOnly ToBackend (Audio.Msg FrontendMsg_) )
    , view : Audio.Model FrontendMsg_ FrontendModel_ -> Browser.Document (Audio.Msg FrontendMsg_)
    , update :
        Audio.Msg FrontendMsg_
        -> Audio.Model FrontendMsg_ FrontendModel_
        -> ( Audio.Model FrontendMsg_ FrontendModel_, Command FrontendOnly ToBackend (Audio.Msg FrontendMsg_) )
    , updateFromBackend :
        ToFrontend
        -> Audio.Model FrontendMsg_ FrontendModel_
        -> ( Audio.Model FrontendMsg_ FrontendModel_, Command FrontendOnly ToBackend (Audio.Msg FrontendMsg_) )
    , subscriptions :
        Audio.Model FrontendMsg_ FrontendModel_
        -> Subscription FrontendOnly (Audio.Msg FrontendMsg_)
    , onUrlRequest : Browser.UrlRequest -> Audio.Msg FrontendMsg_
    , onUrlChange : Url -> Audio.Msg FrontendMsg_
    }
app_ =
    Audio.lamderaFrontendWithAudio
        { init = init
        , onUrlRequest = UrlClicked
        , onUrlChange = UrlChanged
        , update = \audioData msg model -> update audioData msg model
        , updateFromBackend = \_ msg model -> updateFromBackend msg model |> (\( a, b ) -> ( a, b, Audio.cmdNone ))
        , subscriptions = subscriptions
        , view = view
        , audio = audio
        , audioPort =
            { toJS = Command.sendToJs "audioPortToJS" Ports.audioPortToJS
            , fromJS = Subscription.fromJs "audioPortFromJS" Ports.audioPortFromJS
            }
        }


audio : AudioData -> FrontendModel_ -> Audio
audio audioData model =
    case model of
        Loaded loaded ->
            audioLoaded audioData loaded

        Loading _ ->
            Audio.silence


audioLoaded : AudioData -> FrontendLoaded -> Audio
audioLoaded audioData model =
    let
        localModel : LocalGrid_
        localModel =
            LocalGrid.localModel model.localModel

        timeOffset =
            PingData.pingOffset model

        playSound sound time =
            Sound.play model sound (Duration.subtractFrom time timeOffset)

        playWithConfig config sound time =
            Sound.playWithConfig audioData model config sound (Duration.subtractFrom time timeOffset)

        allTrains : List ( Id TrainId, Train )
        allTrains =
            IdDict.toList model.trains

        movingTrains : List { playbackRate : Float, volume : Float }
        movingTrains =
            List.filterMap
                (\( _, train ) ->
                    let
                        trainSpeed =
                            Train.speed model.time train
                    in
                    case
                        ( Quantity.abs trainSpeed |> Quantity.lessThan Train.stoppedSpeed
                        , Train.stuckOrDerailed model.time train
                        )
                    of
                        ( False, Train.IsNotStuckOrDerailed ) ->
                            let
                                position =
                                    Train.trainPosition model.time train
                            in
                            Just
                                { playbackRate = 0.9 * (abs (Quantity.unwrap trainSpeed) / Train.defaultMaxSpeed) + 0.1
                                , volume = volume model position * Quantity.unwrap trainSpeed / Train.defaultMaxSpeed |> abs
                                }

                        _ ->
                            Nothing
                )
                allTrains

        mailEditorVolumeScale : Float
        mailEditorVolumeScale =
            clamp
                0
                1
                (case ( model.lastMailEditorToggle, model.page ) of
                    ( Just time, WorldPage _ ) ->
                        Quantity.ratio (Duration.from time model.time) MailEditor.openAnimationLength

                    ( Just time, MailPage _ ) ->
                        1 - Quantity.ratio (Duration.from time model.time) MailEditor.openAnimationLength

                    ( _, AdminPage _ ) ->
                        0

                    ( _, InviteTreePage ) ->
                        0

                    ( Nothing, _ ) ->
                        1
                )
                * 0.75
                + 0.25

        volumeOffset : Float
        volumeOffset =
            mailEditorVolumeScale * 0.14 / ((List.map .volume movingTrains |> List.sum) + 1)

        trainSounds : Audio
        trainSounds =
            case localModel.trainsDisabled of
                TrainsAndAnimalsDisabled ->
                    Audio.silence

                TrainsAndAnimalsEnabled ->
                    List.map
                        (\train ->
                            playWithConfig
                                (\duration ->
                                    { loop = Just { loopStart = Quantity.zero, loopEnd = duration }
                                    , playbackRate = train.playbackRate
                                    , startAt = Quantity.zero
                                    }
                                )
                                ChugaChuga
                                (Effect.Time.millisToPosix 0)
                                |> Audio.scaleVolume (train.volume * volumeOffset)
                        )
                        movingTrains
                        |> Audio.group
    in
    [ case model.lastTilePlaced of
        Just { time, overwroteTiles, tile } ->
            if tile == EmptyTile then
                playSound EraseSound time |> Audio.scaleVolume 0.4

            else if overwroteTiles then
                playSound CrackleSound time |> Audio.scaleVolume 0.4

            else
                playSound PopSound time |> Audio.scaleVolume 0.4

        _ ->
            Audio.silence
    , trainSounds
    , List.map
        (\( _, train ) ->
            case Train.stuckOrDerailed model.time train of
                Train.IsDerailed derailTime _ ->
                    playSound TrainCrash derailTime
                        |> Audio.scaleVolume (volume model (Train.trainPosition model.time train) * 0.5)

                _ ->
                    Audio.silence
        )
        allTrains
        |> Audio.group
    , List.map
        (\( _, train ) ->
            case Train.status model.time train of
                TeleportingHome time ->
                    playSound TeleportSound time |> Audio.scaleVolume 0.8

                _ ->
                    Audio.silence
        )
        (IdDict.toList model.trains)
        |> Audio.group
    , case model.lastTrainWhistle of
        Just time ->
            playSound TrainWhistleSound time |> Audio.scaleVolume (0.2 * mailEditorVolumeScale)

        Nothing ->
            Audio.silence
    , case model.lastMailEditorToggle of
        Just time ->
            playSound PageTurnSound time |> Audio.scaleVolume 0.8

        Nothing ->
            Audio.silence
    , List.map (playSound WhooshSound) model.lastTileRotation |> Audio.group |> Audio.scaleVolume 0.5
    , case model.page of
        MailPage mailEditor ->
            [ List.map (playSound WhooshSound) mailEditor.lastRotation |> Audio.group |> Audio.scaleVolume 0.5
            , case mailEditor.lastPlacedImage of
                Just time ->
                    playSound PopSound time |> Audio.scaleVolume 0.4

                Nothing ->
                    Audio.silence
            , case mailEditor.lastErase of
                Just time ->
                    playSound EraseSound time |> Audio.scaleVolume 0.4

                Nothing ->
                    Audio.silence
            ]
                |> Audio.group

        _ ->
            Audio.silence
    , case model.lastPlacementError of
        Just time ->
            playSound ErrorSound time |> Audio.scaleVolume 0.4

        Nothing ->
            Audio.silence
    , case model.lastHouseClick of
        Just time ->
            Audio.group
                [ playSound KnockKnockSound time
                , Random.step
                    (Random.uniform
                        OldManSound
                        [ MmhmmSound
                        , NuhHuhSound
                        , HelloSound
                        , Hello2Sound
                        ]
                    )
                    (Effect.Time.posixToMillis time |> Random.initialSeed)
                    |> Tuple.first
                    |> (\sound ->
                            Sound.length audioData model.sounds KnockKnockSound
                                |> Quantity.plus (Duration.milliseconds 400)
                                |> Duration.addTo time
                                |> playSound sound
                       )
                ]
                |> Audio.scaleVolume 0.5

        Nothing ->
            Audio.silence
    , playSound model.music.sound model.music.startTime |> Audio.scaleVolume 0.5
    , playWithConfig
        (\duration ->
            { loop =
                Just
                    { loopStart = Quantity.zero
                    , loopEnd = duration
                    }
            , playbackRate = 1
            , startAt = Quantity.zero
            }
        )
        Ambience0
        (Effect.Time.millisToPosix 0)
    , playSound PopSound (Duration.addTo model.startTime (Duration.milliseconds 100))
        -- Increase the volume on this sound effect to compensate for the volume fade in at the start of the game
        |> Audio.scaleVolume 2
    , case model.lastReceivedMail of
        Just time ->
            playSound Meow time |> Audio.scaleVolume 0.8

        Nothing ->
            Audio.silence
    , case LocalGrid.currentUserId model of
        Just userId ->
            case IdDict.get userId localModel.cursors of
                Just cursor ->
                    case cursor.holdingCow of
                        Just { cowId, pickupTime } ->
                            case IdDict.get cowId localModel.animals of
                                Just animal ->
                                    let
                                        sounds : Nonempty ( Float, Sound )
                                        sounds =
                                            Animal.getData animal.animalType |> .sounds
                                    in
                                    playSound
                                        (Random.step
                                            (Random.weighted (List.Nonempty.head sounds) (List.Nonempty.tail sounds))
                                            (Random.initialSeed (Effect.Time.posixToMillis pickupTime))
                                            |> Tuple.first
                                        )
                                        pickupTime
                                        |> Audio.scaleVolume 0.5

                                Nothing ->
                                    Audio.silence

                        Nothing ->
                            Audio.silence

                Nothing ->
                    Audio.silence

        Nothing ->
            Audio.silence
    , List.map
        (\( time, position ) ->
            let
                tileCenter : Point2d WorldUnit WorldUnit
                tileCenter =
                    Point2d.translateBy
                        (Tile.getData RailTopToLeft_SplitDown
                            |> .size
                            |> Coord.toVector2d
                            |> Vector2d.scaleBy 0.5
                        )
                        (Coord.toPoint2d position)
            in
            playSound RailToggleSound time |> Audio.scaleVolume (0.5 * volume model tileCenter)
        )
        model.railToggles
        |> Audio.group
    , case model.lastReportTilePlaced of
        Just time ->
            playSound PopSound time |> Audio.scaleVolume 0.4

        Nothing ->
            Audio.silence
    , case model.lastReportTileRemoved of
        Just time ->
            playSound EraseSound time |> Audio.scaleVolume 0.4

        Nothing ->
            Audio.silence
    , case model.lightsSwitched of
        Just time ->
            playSound LightSwitch time |> Audio.scaleVolume 0.8

        Nothing ->
            Audio.silence
    , case model.lastHotkeyChange of
        Just time ->
            playSound PopSound time |> Audio.scaleVolume 0.4

        Nothing ->
            Audio.silence
    ]
        |> Audio.group
        |> Audio.scaleVolumeAt [ ( model.startTime, 0 ), ( Duration.addTo model.startTime Duration.second, 1 ) ]


volume : FrontendLoaded -> Point2d WorldUnit WorldUnit -> Float
volume model position =
    let
        boundingBox =
            viewBoundingBox model

        boundingBox2 =
            BoundingBox2d.offsetBy (Units.tileUnit -4) boundingBox |> Maybe.withDefault boundingBox
    in
    if BoundingBox2d.contains position boundingBox2 then
        1

    else
        let
            extrema =
                BoundingBox2d.extrema boundingBox2

            (Quantity minX) =
                extrema.minX

            (Quantity minY) =
                extrema.minY

            (Quantity maxX) =
                extrema.maxX

            (Quantity maxY) =
                extrema.maxY

            { x, y } =
                Point2d.unwrap position

            distance : Float
            distance =
                if x > minX && x < maxX then
                    min (abs (minY - y)) (abs (maxY - y))

                else
                    min (abs (minX - x)) (abs (maxX - x))
        in
        if distance > maxVolumeDistance then
            0

        else
            ((maxVolumeDistance - distance) / maxVolumeDistance) ^ 2


maxVolumeDistance : number
maxVolumeDistance =
    10


init : Url -> Effect.Browser.Navigation.Key -> ( FrontendModel_, Command FrontendOnly ToBackend FrontendMsg_, AudioCmd FrontendMsg_ )
init url key =
    let
        { data, cmd } =
            let
                defaultRoute =
                    Route.internalRoute Route.startPointAt
            in
            case Route.decode url of
                Just (Route.InternalRoute a) ->
                    { data = a
                    , cmd =
                        Effect.Browser.Navigation.replaceUrl
                            key
                            (Route.encode (Route.InternalRoute { a | page = WorldRoute, loginOrInviteToken = Nothing }))
                    }

                Nothing ->
                    { data = { viewPoint = Route.startPointAt, page = WorldRoute, loginOrInviteToken = Nothing }
                    , cmd = Effect.Browser.Navigation.replaceUrl key (Route.encode defaultRoute)
                    }

        -- We only load in a portion of the grid since we don't know the window size yet. The rest will get loaded in later anyway.
        bounds =
            Bounds.bounds
                (Grid.worldToCellAndLocalCoord data.viewPoint
                    |> Tuple.first
                    |> Coord.plus ( Units.cellUnit -2, Units.cellUnit -2 )
                )
                (Grid.worldToCellAndLocalCoord data.viewPoint
                    |> Tuple.first
                    |> Coord.plus ( Units.cellUnit 2, Units.cellUnit 2 )
                )
    in
    ( Loading
        { key = key
        , windowSize = ( Pixels.pixels 1920, Pixels.pixels 1080 )
        , cssWindowSize = Coord.xy 1920 1080
        , cssCanvasSize = Coord.xy 1920 1080
        , devicePixelRatio = 1
        , zoomFactor = 1
        , time = Nothing
        , route = data.page
        , viewPoint = data.viewPoint
        , mousePosition = Point2d.origin
        , sounds = AssocList.empty
        , musicVolume = 0
        , soundEffectVolume = 0
        , texture = Nothing
        , lightsTexture = Nothing
        , depthTexture = Nothing
        , simplexNoiseLookup =
            case loadSimplexTexture of
                Ok texture ->
                    Just texture

                Err _ ->
                    Nothing
        , localModel = LoadingLocalModel []
        , hasCmdKey = False
        }
    , Command.batch
        [ Effect.Lamdera.sendToBackend (ConnectToBackend bounds data.loginOrInviteToken)
        , Command.sendToJs "user_agent_to_js" Ports.user_agent_to_js Json.Encode.null
        , Effect.Task.perform
            (\{ viewport } -> WindowResized (Coord.xy (round viewport.width) (round viewport.height)))
            Effect.Browser.Dom.getViewport
        , Effect.Task.perform (\time -> Duration.addTo time (PingData.pingOffset { pingData = Nothing }) |> ShortIntervalElapsed) Effect.Time.now
        , cmd
        , Ports.getLocalStorage
        , Effect.WebGL.Texture.loadWith
            { magnify = Effect.WebGL.Texture.nearest
            , minify = Effect.WebGL.Texture.nearest
            , horizontalWrap = Effect.WebGL.Texture.clampToEdge
            , verticalWrap = Effect.WebGL.Texture.clampToEdge
            , flipY = False
            , premultiplyAlpha = False
            }
            "/texture.png"
            |> Effect.Task.attempt TextureLoaded
        , Effect.WebGL.Texture.loadWith
            { magnify = Effect.WebGL.Texture.nearest
            , minify = Effect.WebGL.Texture.nearest
            , horizontalWrap = Effect.WebGL.Texture.clampToEdge
            , verticalWrap = Effect.WebGL.Texture.clampToEdge
            , flipY = False
            , premultiplyAlpha = False
            }
            "/lights.png"
            |> Effect.Task.attempt LightsTextureLoaded
        , Effect.WebGL.Texture.loadWith
            { magnify = Effect.WebGL.Texture.nearest
            , minify = Effect.WebGL.Texture.nearest
            , horizontalWrap = Effect.WebGL.Texture.clampToEdge
            , verticalWrap = Effect.WebGL.Texture.clampToEdge
            , flipY = False
            , premultiplyAlpha = False
            }
            "/depth.png"
            |> Effect.Task.attempt DepthTextureLoaded
        ]
    , Audio.cmdNone
    )


loadSimplexTexture : Result Effect.WebGL.Texture.Error Effect.WebGL.Texture.Texture
loadSimplexTexture =
    let
        table =
            Terrain.permutationTable

        {- Copied from Simplex.grad3 -}
        grad3 : List Int
        grad3 =
            [ 1, 1, 0, -1, 1, 0, 1, -1, 0, -1, -1, 0, 1, 0, 1, -1, 0, 1, 1, 0, -1, -1, 0, -1, 0, 1, 1, 0, -1, 1, 0, 1, -1, 0, -1, -1 ]
                |> List.map (\a -> a + 1)

        image : Bytes
        image =
            [ Array.toList table.perm ++ List.repeat (512 - Array.length table.perm) 0
            , Array.toList table.permMod12 ++ List.repeat (512 - Array.length table.permMod12) 0
            , grad3 ++ List.repeat (512 - List.length grad3) 0
            ]
                |> List.concatMap (List.map (Bytes.Encode.signedInt16 BE))
                |> Bytes.Encode.sequence
                |> Bytes.Encode.encode
    in
    Effect.WebGL.Texture.loadBytesWith
        { magnify = Effect.WebGL.Texture.nearest
        , minify = Effect.WebGL.Texture.nearest
        , horizontalWrap = Effect.WebGL.Texture.clampToEdge
        , verticalWrap = Effect.WebGL.Texture.clampToEdge
        , flipY = False
        , premultiplyAlpha = False
        }
        ( 512, 3 )
        Effect.WebGL.Texture.luminanceAlpha
        image


update : AudioData -> FrontendMsg_ -> FrontendModel_ -> ( FrontendModel_, Command FrontendOnly ToBackend FrontendMsg_, AudioCmd FrontendMsg_ )
update audioData msg model =
    case model of
        Loading loadingModel ->
            LoadingPage.update msg loadingModel

        Loaded frontendLoaded ->
            updateLoaded audioData msg frontendLoaded
                |> (\( newModel, cmd ) ->
                        ( if LoadingPage.mouseWorldPosition newModel == LoadingPage.mouseWorldPosition frontendLoaded then
                            newModel

                          else
                            removeLastCursorMove newModel
                                |> LoadingPage.updateLocalModel (Change.MoveCursor (LoadingPage.mouseWorldPosition newModel))
                                |> Tuple.first
                        , cmd
                        )
                   )
                |> (\( newModel, cmd ) ->
                        let
                            oldNightFactor : Float
                            oldNightFactor =
                                getNightFactor frontendLoaded

                            newNightFactor : Float
                            newNightFactor =
                                getNightFactor newModel

                            newModel2 =
                                if TimeOfDay.isDayTime oldNightFactor /= TimeOfDay.isDayTime newNightFactor then
                                    { newModel | lightsSwitched = Just newModel.time }

                                else
                                    newModel

                            newTool : Cursor.OtherUsersTool
                            newTool =
                                LocalGrid.currentTool newModel2 |> Tool.toCursor
                        in
                        ( if Tool.toCursor (LocalGrid.currentTool frontendLoaded) == newTool then
                            newModel2

                          else
                            LoadingPage.updateLocalModel (Change.ChangeTool newTool) newModel2 |> Tuple.first
                        , cmd
                        )
                   )
                |> LoadingPage.viewBoundsUpdate
                |> Tuple.mapFirst (reportsMeshUpdate frontendLoaded)
                |> (\( a, b ) -> ( Loaded a, b, Audio.cmdNone ))


reportsMeshUpdate : FrontendLoaded -> FrontendLoaded -> FrontendLoaded
reportsMeshUpdate oldModel newModel =
    let
        newReports =
            LoadingPage.getReports newModel.localModel

        newAdminReports =
            LoadingPage.getAdminReports newModel.localModel
    in
    if LoadingPage.getReports oldModel.localModel == newReports && LoadingPage.getAdminReports oldModel.localModel == newAdminReports then
        newModel

    else
        { newModel | reportsMesh = LoadingPage.createReportsMesh newReports newAdminReports }


removeLastCursorMove : FrontendLoaded -> FrontendLoaded
removeLastCursorMove newModel2 =
    let
        localModel =
            LocalModel.unwrap newModel2.localModel
    in
    case ( localModel.localMsgs, newModel2.pendingChanges ) of
        ( (Change.LocalChange eventIdA (Change.MoveCursor _)) :: rest, ( eventIdB, Change.MoveCursor _ ) :: restPending ) ->
            if eventIdA == eventIdB then
                { newModel2
                    | localModel = { localModel | localMsgs = rest } |> LocalModel.unsafe
                    , pendingChanges = restPending
                }

            else
                newModel2

        _ ->
            newModel2


updateLoaded : AudioData -> FrontendMsg_ -> FrontendLoaded -> ( FrontendLoaded, Command FrontendOnly ToBackend FrontendMsg_ )
updateLoaded audioData msg model =
    case msg of
        UrlClicked urlRequest ->
            case urlRequest of
                Browser.Internal url ->
                    ( model
                    , Command.batch [ Effect.Browser.Navigation.pushUrl model.key (Url.toString url) ]
                    )

                Browser.External url ->
                    ( model
                    , Effect.Browser.Navigation.load url
                    )

        UrlChanged url ->
            ( if model.ignoreNextUrlChanged then
                { model | ignoreNextUrlChanged = False }

              else
                case Url.Parser.parse Route.urlParser url of
                    Just (Route.InternalRoute { viewPoint }) ->
                        { model | viewPoint = Coord.toPoint2d viewPoint |> NormalViewPoint }

                    _ ->
                        model
            , Command.none
            )

        NoOpFrontendMsg ->
            ( model, Command.none )

        TextureLoaded _ ->
            ( model, Command.none )

        LightsTextureLoaded _ ->
            ( model, Command.none )

<<<<<<< HEAD
        SimplexLookupTextureLoaded _ ->
            ( model, Command.none )

        KeyUp keyMsg ->
            case Keyboard.anyKeyOriginal keyMsg of
                Just key ->
                    ( { model | pressedKeys = AssocSet.remove key model.pressedKeys }, Command.none )

                Nothing ->
                    ( model, Command.none )
=======
        KeyMsg keyMsg ->
            ( { model | pressedKeys = Keyboard.update keyMsg model.pressedKeys }, Command.none )
>>>>>>> 1eb12aad

        KeyDown rawKey ->
            case Keyboard.anyKeyOriginal rawKey of
                Just key ->
                    let
                        model2 =
                            { model | pressedKeys = AssocSet.insert key model.pressedKeys }
                    in
                    case model2.page of
                        MailPage mailEditor ->
                            case MailEditor.handleKeyDown model2.time (LocalGrid.ctrlOrMeta model2) key mailEditor of
                                Just ( newMailEditor, outMsg ) ->
                                    { model2
                                        | page = MailPage newMailEditor
                                        , lastMailEditorToggle = model2.lastMailEditorToggle
                                    }
                                        |> handleMailEditorOutMsg outMsg

                                Nothing ->
                                    ( { model2
                                        | page = WorldPage LoadingPage.initWorldPage
                                        , lastMailEditorToggle = Just model2.time
                                      }
                                    , Command.none
                                    )

                        _ ->
                            case ( model2.focus, key ) of
                                ( _, Keyboard.Tab ) ->
                                    ( setFocus
                                        (if LocalGrid.keyDown Keyboard.Shift model2 then
                                            previousFocus model2

                                         else
                                            nextFocus model2
                                        )
                                        model2
                                    , Command.none
                                    )

                                ( _, Keyboard.F1 ) ->
                                    ( { model2 | hideUi = not model2.hideUi }, Command.none )

                                ( Just id, _ ) ->
                                    case model2.currentTool of
                                        TextTool (Just _) ->
                                            keyMsgCanvasUpdate audioData rawKey key model2

                                        _ ->
                                            uiUpdate audioData id (Ui.KeyDown rawKey key) model2

                                _ ->
                                    keyMsgCanvasUpdate audioData rawKey key model2

                Nothing ->
                    ( model, Command.none )

        WindowResized windowSize ->
            LoadingPage.windowResizedUpdate windowSize model

        GotDevicePixelRatio devicePixelRatio ->
            LoadingPage.devicePixelRatioChanged devicePixelRatio model

        MouseDown button mousePosition ->
            let
                hover =
                    LoadingPage.hoverAt model mousePosition
            in
            if button == MainButton then
                { model
                    | mouseLeft =
                        MouseButtonDown
                            { start = mousePosition
                            , start_ = Toolbar.screenToWorld model mousePosition
                            , current = mousePosition
                            , hover = hover
                            }
                    , focus = Nothing
                }
                    |> (\model2 ->
                            case hover of
                                MapHover ->
                                    case LocalGrid.currentTool model2 of
                                        TilePlacerTool { tileGroup, index } ->
                                            ( placeTile False tileGroup index model2, Command.none )

                                        HandTool ->
                                            ( model2, Command.none )

                                        TilePickerTool ->
                                            ( model2, Command.none )

                                        TextTool _ ->
                                            let
                                                position : Coord WorldUnit
                                                position =
                                                    LoadingPage.mouseWorldPosition model
                                                        |> Coord.floorPoint
                                            in
                                            ( { model2
                                                | currentTool =
                                                    { cursorPosition = position, startColumn = Tuple.first position }
                                                        |> Just
                                                        |> TextTool
                                              }
                                            , Command.none
                                            )

                                        ReportTool ->
                                            ( model2, Command.none )

                                UiHover id data ->
                                    uiUpdate
                                        audioData
                                        id
                                        (Ui.MouseDown { elementPosition = data.position })
                                        { model2 | focus = Just id }

                                _ ->
                                    ( model2, Command.none )
                       )

            else if button == MiddleButton then
                ( { model
                    | mouseMiddle =
                        MouseButtonDown
                            { start = mousePosition
                            , start_ = Toolbar.screenToWorld model mousePosition
                            , current = mousePosition
                            , hover = hover
                            }
                  }
                , Command.none
                )

            else
                ( model, Command.none )

        MouseUp button mousePosition ->
            case ( button, model.mouseLeft, model.mouseMiddle ) of
                ( MainButton, MouseButtonDown previousMouseState, _ ) ->
                    mainMouseButtonUp audioData mousePosition previousMouseState model

                ( MiddleButton, _, MouseButtonDown mouseState ) ->
                    ( { model
                        | mouseMiddle = MouseButtonUp { current = mousePosition }
                        , viewPoint =
                            case model.page of
                                MailPage _ ->
                                    model.viewPoint

                                WorldPage _ ->
                                    Toolbar.offsetViewPoint model mouseState.hover mouseState.start mousePosition |> NormalViewPoint

                                AdminPage _ ->
                                    model.viewPoint

                                InviteTreePage ->
                                    model.viewPoint
                      }
                    , Command.none
                    )

                ( SecondButton, _, _ ) ->
                    let
                        position =
                            Toolbar.screenToWorld model mousePosition |> Coord.floorPoint

                        maybeTile :
                            Maybe
                                { userId : Id UserId
                                , tile : Tile
                                , position : Coord WorldUnit
                                , colors : Colors
                                , time : Effect.Time.Posix
                                }
                        maybeTile =
                            Grid.getTile position (LocalGrid.localModel model.localModel).grid
                    in
                    ( { model
                        | contextMenu =
                            Just
                                { change = maybeTile
                                , position = position
                                , linkCopied = False
                                }
                      }
                    , Command.none
                    )

                _ ->
                    ( model, Command.none )

        MouseWheel event ->
            let
                scrollThreshold : Float
                scrollThreshold =
                    model.scrollThreshold
                        + (case event.deltaMode of
                            DeltaPixel ->
                                event.deltaY

                            DeltaLine ->
                                event.deltaY * 30

                            DeltaPage ->
                                event.deltaY * 1000
                          )

                worldZoom () =
                    if LocalGrid.ctrlOrMeta model then
                        { model
                            | zoomFactor =
                                (if scrollThreshold > 0 then
                                    model.zoomFactor - 1

                                 else
                                    model.zoomFactor + 1
                                )
                                    |> clamp 1 3
                            , scrollThreshold = 0
                        }

                    else
                        case ( scrollThreshold > 0, model.currentTool ) of
                            ( True, TilePlacerTool currentTile ) ->
                                tileRotationHelper audioData 1 currentTile model

                            ( False, TilePlacerTool currentTile ) ->
                                tileRotationHelper audioData -1 currentTile model

                            _ ->
                                { model | scrollThreshold = 0 }
            in
            ( if abs scrollThreshold > 50 then
                case model.page of
                    MailPage mailEditor ->
                        { model
                            | page =
                                MailEditor.scroll (scrollThreshold > 0) audioData model mailEditor |> MailPage
                        }

                    WorldPage _ ->
                        worldZoom ()

                    AdminPage _ ->
                        model

                    InviteTreePage ->
                        model

              else
                { model | scrollThreshold = scrollThreshold }
            , Command.none
            )

        MouseLeave ->
            case model.mouseLeft of
                MouseButtonDown mouseState ->
                    mainMouseButtonUp audioData (LoadingPage.mouseScreenPosition model) mouseState model

                MouseButtonUp _ ->
                    ( model, Command.none )

        MouseMove mousePosition ->
            let
                placeTileHelper model2 =
                    case LocalGrid.currentTool model2 of
                        TilePlacerTool { tileGroup, index } ->
                            placeTile True tileGroup index model2

                        HandTool ->
                            model2

                        TilePickerTool ->
                            model2

                        TextTool _ ->
                            model2

                        ReportTool ->
                            model2
            in
            { model
                | mouseLeft =
                    case model.mouseLeft of
                        MouseButtonDown mouseState ->
                            MouseButtonDown { mouseState | current = mousePosition }

                        MouseButtonUp _ ->
                            MouseButtonUp { current = mousePosition }
                , mouseMiddle =
                    case model.mouseMiddle of
                        MouseButtonDown mouseState ->
                            MouseButtonDown { mouseState | current = mousePosition }

                        MouseButtonUp _ ->
                            MouseButtonUp { current = mousePosition }
            }
                |> (\model2 ->
                        case model2.mouseLeft of
                            MouseButtonDown { hover } ->
                                case hover of
                                    UiBackgroundHover ->
                                        ( model2, Command.none )

                                    TileHover _ ->
                                        ( placeTileHelper model2, Command.none )

                                    TrainHover _ ->
                                        ( placeTileHelper model2, Command.none )

                                    MapHover ->
                                        ( placeTileHelper model2, Command.none )

                                    UiHover uiHover data ->
                                        uiUpdate audioData uiHover (Ui.MouseMove { elementPosition = data.position }) model2

                                    AnimalHover _ ->
                                        ( placeTileHelper model2, Command.none )

                            _ ->
                                ( model2, Command.none )
                   )

        ShortIntervalElapsed time ->
            let
                actualViewPoint_ =
                    Toolbar.actualViewPoint model

                model2 =
                    { model | time = time, viewPointLastInterval = actualViewPoint_ }

                ( model3, urlChange ) =
                    if actualViewPoint_ /= model.viewPointLastInterval then
                        actualViewPoint_
                            |> Coord.floorPoint
                            |> Route.internalRoute
                            |> Route.encode
                            |> (\a -> replaceUrl a model2)

                    else
                        ( model2, Command.none )

                viewBounds =
                    viewBoundingBox model

                playTrainWhistle =
                    (case model.lastTrainWhistle of
                        Just whistleTime ->
                            Duration.from whistleTime time |> Quantity.greaterThan (Duration.seconds 180)

                        Nothing ->
                            True
                    )
                        && List.any
                            (\( _, train ) -> BoundingBox2d.contains (Train.trainPosition model.time train) viewBounds)
                            (IdDict.toList model.trains)

                musicEnd : Effect.Time.Posix
                musicEnd =
                    Duration.addTo model3.music.startTime (Sound.length audioData model3.sounds model3.music.sound)

                model4 : FrontendLoaded
                model4 =
                    { model3
                        | lastTrainWhistle =
                            if playTrainWhistle then
                                Just time

                            else
                                model.lastTrainWhistle
                        , music =
                            if Duration.from musicEnd time |> Quantity.lessThanZero then
                                model3.music

                            else
                                { startTime = Duration.addTo time (Duration.minutes 3)
                                , sound =
                                    Random.step
                                        (Sound.nextSong (Just model3.music.sound))
                                        (Random.initialSeed (Time.posixToMillis time))
                                        |> Tuple.first
                                }
                    }
            in
            case List.Nonempty.fromList model4.pendingChanges of
                Just nonempty ->
                    ( { model4 | pendingChanges = [] }
                    , Command.batch
                        [ List.Nonempty.reverse nonempty |> GridChange |> Effect.Lamdera.sendToBackend
                        , urlChange
                        ]
                    )

                Nothing ->
                    ( model4, urlChange )

        AnimationFrame localTime ->
            let
                time =
                    Duration.addTo localTime (PingData.pingOffset model)

                localGrid : LocalGrid_
                localGrid =
                    LocalGrid.localModel model.localModel

                oldViewPoint : Point2d WorldUnit WorldUnit
                oldViewPoint =
                    Toolbar.actualViewPoint model

                newViewPoint : Point2d WorldUnit WorldUnit
                newViewPoint =
                    Point2d.translateBy
                        (Keyboard.Arrows.arrows (AssocSet.toList model.pressedKeys)
                            |> (\{ x, y } -> Vector2d.unsafe { x = toFloat x, y = toFloat -y })
                        )
                        oldViewPoint

                movedViewWithArrowKeys : Bool
                movedViewWithArrowKeys =
                    canMoveWithArrowKeys && Keyboard.Arrows.arrows (AssocSet.toList model.pressedKeys) /= { x = 0, y = 0 }

                canMoveWithArrowKeys : Bool
                canMoveWithArrowKeys =
                    case model.currentTool of
                        TextTool (Just _) ->
                            False

                        _ ->
                            case model.focus of
                                Just uiHover ->
                                    case Ui.findInput uiHover model.ui of
                                        Just Ui.TextInputType ->
                                            False

                                        Just (Ui.ButtonType _) ->
                                            True

                                        Nothing ->
                                            True

                                Nothing ->
                                    True

                model2 =
                    { model
                        | time = time
                        , localTime = localTime
                        , animationElapsedTime = Duration.from model.time time |> Quantity.plus model.animationElapsedTime
                        , trains =
                            case localGrid.trainsDisabled of
                                TrainsAndAnimalsDisabled ->
                                    model.trains

                                TrainsAndAnimalsEnabled ->
                                    Train.moveTrains
                                        time
                                        (Duration.from model.time time |> Quantity.min Duration.minute |> Duration.subtractFrom time)
                                        model.trains
                                        { grid = localGrid.grid, mail = IdDict.empty }
                        , removedTileParticles =
                            List.filter
                                (\item -> Duration.from item.time model.time |> Quantity.lessThan (Duration.seconds 1))
                                model.removedTileParticles
                        , viewPoint =
                            if movedViewWithArrowKeys then
                                NormalViewPoint newViewPoint

                            else
                                model.viewPoint
                        , scrollThreshold =
                            if abs model.scrollThreshold < 1 then
                                0

                            else if model.scrollThreshold >= 1 then
                                model.scrollThreshold - 1

                            else
                                model.scrollThreshold + 1
                    }

                model3 =
                    case ( ( movedViewWithArrowKeys, model.viewPoint ), model2.mouseLeft, model2.currentTool ) of
                        ( ( True, _ ), MouseButtonDown _, TilePlacerTool currentTile ) ->
                            placeTile True currentTile.tileGroup currentTile.index model2

                        ( ( _, TrainViewPoint _ ), MouseButtonDown _, TilePlacerTool currentTile ) ->
                            placeTile True currentTile.tileGroup currentTile.index model2

                        _ ->
                            model2

                --_ =
                --    Debug.log "frontend"
                --        ( Duration.from model.time time |> Duration.inSeconds
                --        , IdDict.values model2.trains |> List.map (Train.trainPosition time)
                --        )
                model4 =
                    LoadingPage.updateMeshes model3

                newUi =
                    Toolbar.view model4 (LoadingPage.hoverAt model4 (LoadingPage.mouseScreenPosition model4))

                visuallyEqual =
                    Ui.visuallyEqual newUi model4.ui
            in
            ( { model4
                | ui = newUi
                , previousFocus = model4.focus
                , focus =
                    if visuallyEqual then
                        model4.focus

                    else
                        case Maybe.andThen (\id -> Ui.findInput id newUi) model4.focus of
                            Just _ ->
                                model4.focus

                            Nothing ->
                                Nothing
                , uiMesh =
                    if visuallyEqual && model4.focus == model4.previousFocus then
                        model4.uiMesh

                    else
                        Ui.view model4.focus newUi
              }
            , Command.none
            )

        SoundLoaded sound result ->
            ( { model | sounds = AssocList.insert sound result model.sounds }, Command.none )

        VisibilityChanged ->
            ( LoadingPage.setCurrentTool HandToolButton { model | pressedKeys = AssocSet.empty }, Command.none )

        TrainTextureLoaded result ->
            case result of
                Ok texture ->
                    ( { model | trainTexture = Just texture }, Command.none )

                Err _ ->
                    ( model, Command.none )

        TrainLightsTextureLoaded result ->
            case result of
                Ok texture ->
                    ( { model | trainLightsTexture = Just texture }, Command.none )

                Err _ ->
                    ( model, Command.none )

        PastedText text ->
            case model.focus of
                Just id ->
                    uiUpdate audioData id (Ui.PastedText text) model

                Nothing ->
                    pasteTextTool text model

        GotUserAgentPlatform _ ->
            ( model, Command.none )

        LoadedUserSettings userSettings ->
            ( { model | musicVolume = userSettings.musicVolume, soundEffectVolume = userSettings.soundEffectVolume }
            , Command.none
            )

        ImportedMail file ->
            ( model
            , Effect.File.toString file
                |> Effect.Task.andThen
                    (\text ->
                        case Codec.decodeString (Codec.list MailEditor.contentCodec) text of
                            Ok ok ->
                                Effect.Task.succeed ok

                            Err _ ->
                                Effect.Task.fail ()
                    )
                |> Effect.Task.attempt ImportedMail2
            )

        ImportedMail2 result ->
            ( { model
                | page =
                    case model.page of
                        MailPage mailEditor ->
                            MailEditor.importMail result mailEditor |> MailPage

                        _ ->
                            model.page
              }
            , Command.none
            )

        TrainDepthTextureLoaded result ->
            case result of
                Ok texture ->
                    ( { model | trainDepthTexture = Just texture }, Command.none )

                Err _ ->
                    ( model, Command.none )

        DepthTextureLoaded _ ->
            ( model, Command.none )


pasteTextTool : String -> FrontendLoaded -> ( FrontendLoaded, Command restriction toMsg msg )
pasteTextTool text model =
    ( case model.currentTool of
        TextTool (Just _) ->
            String.foldl placeChar model (String.left 200 text)

        _ ->
            model
    , Command.none
    )


tileRotationHelper : AudioData -> Int -> { a | tileGroup : TileGroup, index : Int } -> FrontendLoaded -> FrontendLoaded
tileRotationHelper audioData offset tile model =
    if Tile.getTileGroupData tile.tileGroup |> .tiles |> List.Nonempty.length |> (==) 1 then
        model

    else
        { model
            | currentTool =
                { tileGroup = tile.tileGroup
                , index = tile.index + offset
                , mesh =
                    Grid.tileMesh
                        (Toolbar.getTileGroupTile tile.tileGroup (tile.index + offset))
                        Coord.origin
                        1
                        (LoadingPage.getTileColor tile.tileGroup model)
                        |> Sprite.toMesh
                }
                    |> TilePlacerTool
            , lastTileRotation =
                model.time
                    :: List.filter
                        (\time ->
                            Duration.from time model.time
                                |> Quantity.lessThan (Sound.length audioData model.sounds WhooshSound)
                        )
                        model.lastTileRotation
            , scrollThreshold = 0
        }


previousFocus : FrontendLoaded -> Maybe UiHover
previousFocus model =
    case model.focus of
        Just hoverId ->
            Just (Ui.tabBackward hoverId model.ui)

        _ ->
            Nothing


nextFocus : FrontendLoaded -> Maybe UiHover
nextFocus model =
    case model.focus of
        Just hoverId ->
            Just (Ui.tabForward hoverId model.ui)

        _ ->
            Nothing


colorTextInputAdjustText : TextInput.Model -> TextInput.Model
colorTextInputAdjustText model =
    TextInput.replaceState
        (\a ->
            { text = String.left 6 a.text
            , cursorPosition = min 6 a.cursorPosition
            , cursorSize = a.cursorSize
            }
        )
        model


handleKeyDownColorInput :
    Id UserId
    -> (TextInput.Model -> FrontendLoaded -> FrontendLoaded)
    -> (Color -> Colors -> Colors)
    -> Tool
    -> Keyboard.Key
    -> FrontendLoaded
    -> TextInput.Model
    -> ( FrontendLoaded, Command FrontendOnly ToBackend FrontendMsg_ )
handleKeyDownColorInput userId setTextInputModel updateColor tileGroup key model textInput =
    let
        ( newTextInput, cmd ) =
            TextInput.keyMsg
                (LocalGrid.ctrlOrMeta model)
                (LocalGrid.keyDown Keyboard.Shift model)
                key
                textInput
                |> (\( textInput2, maybeCopied ) ->
                        ( colorTextInputAdjustText textInput2
                        , case maybeCopied of
                            CopyText text ->
                                Ports.copyToClipboard text

                            PasteText ->
                                Ports.readFromClipboardRequest

                            NoOutMsg ->
                                Command.none
                        )
                   )

        ( model2, cmd2 ) =
            handleKeyDownColorInputHelper userId setTextInputModel updateColor tileGroup model newTextInput
    in
    ( model2, Command.batch [ cmd, cmd2 ] )


handleKeyDownColorInputHelper :
    Id UserId
    -> (TextInput.Model -> FrontendLoaded -> FrontendLoaded)
    -> (Color -> Colors -> Colors)
    -> Tool
    -> FrontendLoaded
    -> TextInput.Model
    -> ( FrontendLoaded, Command FrontendOnly ToBackend FrontendMsg_ )
handleKeyDownColorInputHelper userId setTextInputModel updateColor tool model newTextInput =
    let
        maybeNewColor : Maybe Color
        maybeNewColor =
            Color.fromHexCode newTextInput.current.text
    in
    (case tool of
        TilePlacerTool { tileGroup } ->
            ( { model
                | tileColors =
                    case maybeNewColor of
                        Just color ->
                            AssocList.update
                                tileGroup
                                (\maybeColor ->
                                    (case maybeColor of
                                        Just colors ->
                                            updateColor color colors

                                        Nothing ->
                                            Tile.getTileGroupData tileGroup
                                                |> .defaultColors
                                                |> Tile.defaultToPrimaryAndSecondary
                                                |> updateColor color
                                    )
                                        |> Just
                                )
                                model.tileColors

                        Nothing ->
                            model.tileColors
              }
            , Command.none
            )

        HandTool ->
            case maybeNewColor of
                Just color ->
                    LoadingPage.updateLocalModel
                        (updateColor color (LoadingPage.getHandColor userId model) |> Change.ChangeHandColor)
                        model
                        |> LoadingPage.handleOutMsg False

                Nothing ->
                    ( model, Command.none )

        TilePickerTool ->
            ( model, Command.none )

        TextTool _ ->
            ( { model
                | tileColors =
                    case maybeNewColor of
                        Just color ->
                            AssocList.update
                                BigTextGroup
                                (\maybeColor ->
                                    (case maybeColor of
                                        Just colors ->
                                            updateColor color colors

                                        Nothing ->
                                            Tile.getTileGroupData BigTextGroup
                                                |> .defaultColors
                                                |> Tile.defaultToPrimaryAndSecondary
                                                |> updateColor color
                                    )
                                        |> Just
                                )
                                model.tileColors

                        Nothing ->
                            model.tileColors
              }
            , Command.none
            )

        ReportTool ->
            ( model, Command.none )
    )
        |> Tuple.mapFirst (setTextInputModel newTextInput)
        |> Tuple.mapFirst
            (\m ->
                case maybeNewColor of
                    Just _ ->
                        { m
                            | currentTool =
                                case m.currentTool of
                                    TilePlacerTool currentTile ->
                                        { tileGroup = currentTile.tileGroup
                                        , index = currentTile.index
                                        , mesh =
                                            Grid.tileMesh
                                                (Toolbar.getTileGroupTile currentTile.tileGroup currentTile.index)
                                                Coord.origin
                                                1
                                                (LoadingPage.getTileColor currentTile.tileGroup m)
                                                |> Sprite.toMesh
                                        }
                                            |> TilePlacerTool

                                    HandTool ->
                                        m.currentTool

                                    TilePickerTool ->
                                        m.currentTool

                                    TextTool _ ->
                                        m.currentTool

                                    ReportTool ->
                                        m.currentTool
                        }

                    Nothing ->
                        m
            )


replaceUrl : String -> FrontendLoaded -> ( FrontendLoaded, Command FrontendOnly ToBackend FrontendMsg_ )
replaceUrl url model =
    ( { model | ignoreNextUrlChanged = True }, Effect.Browser.Navigation.replaceUrl model.key url )


keyMsgCanvasUpdate : AudioData -> Keyboard.RawKey -> Keyboard.Key -> FrontendLoaded -> ( FrontendLoaded, Command FrontendOnly ToBackend FrontendMsg_ )
keyMsgCanvasUpdate audioData rawKey key model =
    case ( key, LocalGrid.ctrlOrMeta model ) of
        ( Keyboard.Character "z", True ) ->
            case model.currentTool of
                ReportTool ->
                    ( model, Command.none )

                _ ->
                    LoadingPage.updateLocalModel Change.LocalUndo model |> LoadingPage.handleOutMsg False

        ( Keyboard.Character "Z", True ) ->
            case model.currentTool of
                ReportTool ->
                    ( model, Command.none )

                _ ->
                    LoadingPage.updateLocalModel Change.LocalRedo model |> LoadingPage.handleOutMsg False

        ( Keyboard.Character "y", True ) ->
            case model.currentTool of
                ReportTool ->
                    ( model, Command.none )

                _ ->
                    LoadingPage.updateLocalModel Change.LocalRedo model |> LoadingPage.handleOutMsg False

        ( Keyboard.Escape, _ ) ->
            if model.contextMenu /= Nothing then
                ( { model | contextMenu = Nothing }, Command.none )

            else
                case model.page of
                    WorldPage worldPage ->
                        if worldPage.showMap then
                            ( { model | page = WorldPage { worldPage | showMap = False } }, Command.none )

                        else
                            ( case model.currentTool of
                                TilePlacerTool _ ->
                                    LoadingPage.setCurrentTool HandToolButton model

                                TilePickerTool ->
                                    LoadingPage.setCurrentTool HandToolButton model

                                HandTool ->
                                    case isHoldingCow model of
                                        Just { cowId } ->
                                            LoadingPage.updateLocalModel (Change.DropAnimal cowId (LoadingPage.mouseWorldPosition model) model.time) model
                                                |> Tuple.first

                                        Nothing ->
                                            { model
                                                | viewPoint =
                                                    case model.viewPoint of
                                                        TrainViewPoint _ ->
                                                            Toolbar.actualViewPoint model |> NormalViewPoint

                                                        NormalViewPoint _ ->
                                                            model.viewPoint
                                            }

                                TextTool (Just _) ->
                                    LoadingPage.setCurrentTool TextToolButton model

                                TextTool Nothing ->
                                    LoadingPage.setCurrentTool HandToolButton model

                                ReportTool ->
                                    LoadingPage.setCurrentTool HandToolButton model
                            , Command.none
                            )

                    _ ->
                        ( model, Command.none )

        ( Keyboard.Character "v", True ) ->
            case model.currentTool of
                TextTool (Just _) ->
                    ( model, Ports.readFromClipboardRequest )

                _ ->
                    ( model, Command.none )

        ( Keyboard.Spacebar, False ) ->
            case model.currentTool of
                TextTool (Just _) ->
                    ( placeChar ' ' model, Command.none )

                _ ->
                    setTileFromHotkey rawKey " " model

        ( Keyboard.Backspace, False ) ->
            ( case model.currentTool of
                TextTool (Just textTool) ->
                    placeChar
                        ' '
                        { model
                            | currentTool =
                                { textTool | cursorPosition = Coord.plus (Coord.xy -1 0) textTool.cursorPosition }
                                    |> Just
                                    |> TextTool
                        }
                        |> (\m ->
                                { m
                                    | currentTool =
                                        { textTool | cursorPosition = Coord.plus (Coord.xy -1 0) textTool.cursorPosition }
                                            |> Just
                                            |> TextTool
                                }
                           )

                _ ->
                    model
            , Command.none
            )

        ( Keyboard.ArrowLeft, False ) ->
            ( shiftTextCursor (Coord.xy -1 0) model
            , Command.none
            )

        ( Keyboard.ArrowRight, False ) ->
            ( shiftTextCursor (Coord.xy 1 0) model
            , Command.none
            )

        ( Keyboard.ArrowUp, False ) ->
            ( shiftTextCursor (Coord.xy 0 -1) model
            , Command.none
            )

        ( Keyboard.ArrowDown, False ) ->
            ( shiftTextCursor (Coord.xy 0 1) model
            , Command.none
            )

        ( Keyboard.Character string, False ) ->
            case model.currentTool of
                TextTool (Just _) ->
                    ( String.foldl placeChar model string
                    , Command.none
                    )

                TilePlacerTool currentTile ->
                    case string of
                        "q" ->
                            ( tileRotationHelper audioData -1 currentTile model, Command.none )

                        "w" ->
                            ( tileRotationHelper audioData 1 currentTile model, Command.none )

                        "m" ->
                            ( { model
                                | page =
                                    case model.page of
                                        WorldPage worldPage ->
                                            WorldPage { worldPage | showMap = not worldPage.showMap }

                                        _ ->
                                            model.page
                              }
                            , Command.none
                            )

                        _ ->
                            if LocalGrid.keyDown Keyboard.Shift model then
                                setHokeyForTile rawKey model

                            else
                                setTileFromHotkey rawKey string model

                _ ->
                    case string of
                        "m" ->
                            ( { model
                                | page =
                                    case model.page of
                                        WorldPage worldPage ->
                                            WorldPage { worldPage | showMap = not worldPage.showMap }

                                        _ ->
                                            model.page
                              }
                            , Command.none
                            )

                        _ ->
                            if LocalGrid.keyDown Keyboard.Shift model then
                                setHokeyForTile rawKey model

                            else
                                setTileFromHotkey rawKey string model

        ( Keyboard.Enter, False ) ->
            ( case model.currentTool of
                TextTool (Just _) ->
                    placeChar '\n' model

                _ ->
                    model
            , Command.none
            )

        _ ->
            ( model, Command.none )


shiftTextCursor : Coord WorldUnit -> FrontendLoaded -> FrontendLoaded
shiftTextCursor offset model =
    case model.currentTool of
        TextTool (Just textTool) ->
            case BoundingBox2d.offsetBy (Units.tileUnit -8) (viewBoundingBox model) of
                Just viewBounds ->
                    let
                        newCursorPosition =
                            Coord.plus offset textTool.cursorPosition
                    in
                    { model
                        | currentTool =
                            { textTool | cursorPosition = newCursorPosition }
                                |> Just
                                |> TextTool
                        , viewPoint =
                            if BoundingBox2d.contains (Coord.toPoint2d newCursorPosition) viewBounds then
                                model.viewPoint

                            else
                                Toolbar.actualViewPoint model
                                    |> Point2d.translateBy (Coord.toVector2d offset)
                                    |> NormalViewPoint
                    }

                Nothing ->
                    { model
                        | viewPoint =
                            Toolbar.actualViewPoint model
                                |> Point2d.translateBy (Coord.toVector2d offset)
                                |> NormalViewPoint
                    }

        _ ->
            model


placeChar : Char -> FrontendLoaded -> FrontendLoaded
placeChar char model =
    case model.currentTool of
        TextTool (Just textTool) ->
            case char of
                '\n' ->
                    { model
                        | currentTool =
                            { textTool
                                | cursorPosition =
                                    ( textTool.startColumn
                                    , Tuple.second textTool.cursorPosition |> Quantity.plus (Units.tileUnit 2)
                                    )
                            }
                                |> Just
                                |> TextTool
                    }

                _ ->
                    case Dict.get char Sprite.charToInt of
                        Just charInt ->
                            placeTileAt
                                textTool.cursorPosition
                                False
                                BigTextGroup
                                charInt
                                { model
                                    | currentTool =
                                        { textTool
                                            | cursorPosition =
                                                Coord.plus (Coord.xy 1 0) textTool.cursorPosition
                                        }
                                            |> Just
                                            |> TextTool
                                }

                        _ ->
                            model

        _ ->
            model


categoryHotkeys : Dict String Category
categoryHotkeys =
    Dict.fromList
        [ ( "s", Scenery )
        , ( "b", Buildings )
        , ( "t", Rail )
        , ( "r", Road )
        ]


setHokeyForTile : Keyboard.RawKey -> FrontendLoaded -> ( FrontendLoaded, Command FrontendOnly toMsg FrontendMsg_ )
setHokeyForTile hotkeyText model =
    case ( Dict.get (Keyboard.rawValue hotkeyText |> .keyCode) Change.tileHotkeyDict, model.currentTool ) of
        ( Just hotkey, TilePlacerTool { tileGroup } ) ->
            if tileGroup == EmptyTileGroup then
                ( model, Command.none )

            else
                LoadingPage.updateLocalModel
                    (Change.SetTileHotkey hotkey tileGroup)
                    { model | lastHotkeyChange = Just model.time }
                    |> LoadingPage.handleOutMsg False

        _ ->
            ( model, Command.none )


setTileFromHotkey : Keyboard.RawKey -> String -> FrontendLoaded -> ( FrontendLoaded, Command restriction toMsg msg )
setTileFromHotkey rawKey string model =
    ( case Dict.get string categoryHotkeys of
        Just category ->
            { model | selectedTileCategory = category }

        Nothing ->
            let
                localModel =
                    LocalGrid.localModel model.localModel
            in
            if string == " " then
                LoadingPage.setCurrentTool (TilePlacerToolButton EmptyTileGroup) model

            else
                case ( Dict.get (Keyboard.rawValue rawKey |> .keyCode) Change.tileHotkeyDict, localModel.userStatus ) of
                    ( Just tileHotkey, LoggedIn loggedIn ) ->
                        case AssocList.get tileHotkey loggedIn.tileHotkeys of
                            Just tile ->
                                LoadingPage.setCurrentTool (TilePlacerToolButton tile) model

                            Nothing ->
                                model

                    _ ->
                        model
    , Command.none
    )


isHoldingCow : FrontendLoaded -> Maybe { cowId : Id AnimalId, pickupTime : Effect.Time.Posix }
isHoldingCow model =
    let
        localGrid =
            LocalGrid.localModel model.localModel
    in
    case LocalGrid.currentUserId model of
        Just userId ->
            case IdDict.get userId localGrid.cursors of
                Just cursor ->
                    cursor.holdingCow

                Nothing ->
                    Nothing

        Nothing ->
            Nothing


isSmallDistance : { a | start : Point2d Pixels coordinates } -> Point2d Pixels coordinates -> Bool
isSmallDistance previousMouseState mousePosition =
    Vector2d.from previousMouseState.start mousePosition
        |> Vector2d.length
        |> Quantity.lessThan (Pixels.pixels 5)


tileInteraction :
    Id UserId
    -> { tile : Tile, userId : Id UserId, position : Coord WorldUnit, colors : Colors, time : Effect.Time.Posix }
    -> FrontendLoaded
    -> Maybe (() -> ( FrontendLoaded, Command FrontendOnly ToBackend FrontendMsg_ ))
tileInteraction currentUserId2 { tile, userId, position } model =
    let
        handleTrainHouse : Maybe (() -> ( FrontendLoaded, Command FrontendOnly ToBackend FrontendMsg_ ))
        handleTrainHouse =
            case
                IdDict.toList model.trains
                    |> List.find (\( _, train ) -> Train.home train == position)
            of
                Just ( trainId, train ) ->
                    case Train.status model.time train of
                        WaitingAtHome ->
                            Just (\() -> clickLeaveHomeTrain trainId model)

                        _ ->
                            Just (\() -> clickTeleportHomeTrain trainId model)

                Nothing ->
                    Nothing

        handleRailSplit =
            Just (\() -> LoadingPage.updateLocalModel (Change.ToggleRailSplit position) model |> LoadingPage.handleOutMsg False)
    in
    case tile of
        PostOffice ->
            case canOpenMailEditor model of
                Just drafts ->
                    (\() ->
                        if currentUserId2 == userId then
                            ( { model
                                | page =
                                    case model.page of
                                        WorldPage _ ->
                                            MailEditor.init Nothing |> MailPage

                                        _ ->
                                            model.page
                                , lastMailEditorToggle = Just model.time
                              }
                            , Command.none
                            )

                        else
                            let
                                localModel =
                                    LocalGrid.localModel model.localModel
                            in
                            case localModel.users |> IdDict.get userId of
                                Just user ->
                                    ( { model
                                        | page =
                                            case model.page of
                                                WorldPage _ ->
                                                    MailEditor.init
                                                        (Just
                                                            { userId = userId
                                                            , name = user.name
                                                            , draft = IdDict.get userId drafts |> Maybe.withDefault []
                                                            }
                                                        )
                                                        |> MailPage

                                                _ ->
                                                    model.page
                                        , lastMailEditorToggle = Just model.time
                                      }
                                    , Command.none
                                    )

                                Nothing ->
                                    ( model, Command.none )
                    )
                        |> Just

                Nothing ->
                    Nothing

        HouseDown ->
            (\() -> ( { model | lastHouseClick = Just model.time }, Command.none )) |> Just

        HouseLeft ->
            (\() -> ( { model | lastHouseClick = Just model.time }, Command.none )) |> Just

        HouseUp ->
            (\() -> ( { model | lastHouseClick = Just model.time }, Command.none )) |> Just

        HouseRight ->
            (\() -> ( { model | lastHouseClick = Just model.time }, Command.none )) |> Just

        TrainHouseLeft ->
            handleTrainHouse

        TrainHouseRight ->
            handleTrainHouse

        RailBottomToRight_SplitLeft ->
            handleRailSplit

        RailBottomToLeft_SplitUp ->
            handleRailSplit

        RailTopToRight_SplitDown ->
            handleRailSplit

        RailTopToLeft_SplitRight ->
            handleRailSplit

        RailBottomToRight_SplitUp ->
            handleRailSplit

        RailBottomToLeft_SplitRight ->
            handleRailSplit

        RailTopToRight_SplitLeft ->
            handleRailSplit

        RailTopToLeft_SplitDown ->
            handleRailSplit

        RailStrafeLeftToRight_SplitUp ->
            handleRailSplit

        RailStrafeLeftToRight_SplitDown ->
            handleRailSplit

        RailStrafeRightToLeft_SplitUp ->
            handleRailSplit

        RailStrafeRightToLeft_SplitDown ->
            handleRailSplit

        RailStrafeTopToBottom_SplitLeft ->
            handleRailSplit

        RailStrafeTopToBottom_SplitRight ->
            handleRailSplit

        RailStrafeBottomToTop_SplitLeft ->
            handleRailSplit

        RailStrafeBottomToTop_SplitRight ->
            handleRailSplit

        HyperlinkTile hyperlink ->
            (\() ->
                LoadingPage.updateLocalModel (Change.VisitedHyperlink hyperlink) model
                    |> LoadingPage.handleOutMsg False
            )
                |> Just

        BigText _ ->
            let
                ( cellPos, startPos ) =
                    Grid.worldToCellAndLocalCoord position
            in
            case Grid.getCell cellPos (LocalGrid.localModel model.localModel).grid of
                Just cell ->
                    case Toolbar.findHyperlink startPos (GridCell.flatten cell) of
                        Just hyperlink ->
                            (\() ->
                                LoadingPage.updateLocalModel (Change.VisitedHyperlink hyperlink) model
                                    |> LoadingPage.handleOutMsg False
                            )
                                |> Just

                        Nothing ->
                            Nothing

                Nothing ->
                    Nothing

        _ ->
            Nothing


mainMouseButtonUp :
    AudioData
    -> Point2d Pixels Pixels
    -> { a | start : Point2d Pixels Pixels, hover : Hover }
    -> FrontendLoaded
    -> ( FrontendLoaded, Command FrontendOnly ToBackend FrontendMsg_ )
mainMouseButtonUp audioData mousePosition previousMouseState model =
    let
        isSmallDistance2 =
            isSmallDistance previousMouseState mousePosition

        hoverAt2 : Hover
        hoverAt2 =
            LoadingPage.hoverAt model mousePosition

        sameUiHover : Maybe UiHover
        sameUiHover =
            case ( hoverAt2, previousMouseState.hover ) of
                ( UiHover new _, UiHover old _ ) ->
                    if new == old then
                        Just new

                    else
                        Nothing

                _ ->
                    Nothing

        model2 =
            { model
                | mouseLeft = MouseButtonUp { current = mousePosition }
                , contextMenu =
                    case hoverAt2 of
                        UiHover _ _ ->
                            model.contextMenu

                        UiBackgroundHover ->
                            model.contextMenu

                        _ ->
                            if isSmallDistance2 then
                                Nothing

                            else
                                model.contextMenu
                , viewPoint =
                    case model.page of
                        WorldPage _ ->
                            case model.mouseMiddle of
                                MouseButtonUp _ ->
                                    case model.currentTool of
                                        TilePlacerTool _ ->
                                            model.viewPoint

                                        HandTool ->
                                            Toolbar.offsetViewPoint
                                                model
                                                previousMouseState.hover
                                                previousMouseState.start
                                                mousePosition
                                                |> NormalViewPoint

                                        TilePickerTool ->
                                            Toolbar.offsetViewPoint
                                                model
                                                previousMouseState.hover
                                                previousMouseState.start
                                                mousePosition
                                                |> NormalViewPoint

                                        TextTool _ ->
                                            model.viewPoint

                                        ReportTool ->
                                            Toolbar.offsetViewPoint
                                                model
                                                previousMouseState.hover
                                                previousMouseState.start
                                                mousePosition
                                                |> NormalViewPoint

                                MouseButtonDown _ ->
                                    model.viewPoint

                        MailPage _ ->
                            model.viewPoint

                        AdminPage _ ->
                            model.viewPoint

                        InviteTreePage ->
                            model.viewPoint
            }
                |> (\m ->
                        case sameUiHover of
                            Just uiHover ->
                                setFocus (Just uiHover) m

                            Nothing ->
                                m
                   )
    in
    case isHoldingCow model2 of
        Just { cowId } ->
            if isSmallDistance2 then
                let
                    ( model3, _ ) =
                        LoadingPage.updateLocalModel (Change.DropAnimal cowId (LoadingPage.mouseWorldPosition model2) model2.time) model2
                in
                ( model3, Command.none )

            else
                ( model2, Command.none )

        Nothing ->
            case hoverAt2 of
                UiBackgroundHover ->
                    ( model2, Command.none )

                TileHover data ->
                    if isSmallDistance2 then
                        case LocalGrid.currentUserId model2 of
                            Just userId ->
                                case LocalGrid.currentTool model2 of
                                    HandTool ->
                                        case tileInteraction userId data model2 of
                                            Just func ->
                                                func ()

                                            Nothing ->
                                                ( model2, Command.none )

                                    TilePickerTool ->
                                        ( case hoverAt2 of
                                            TileHover { tile, colors } ->
                                                case Tile.tileToTileGroup tile of
                                                    Just { tileGroup, index } ->
                                                        LoadingPage.setCurrentToolWithColors
                                                            (TilePlacerTool
                                                                { tileGroup = tileGroup
                                                                , index = index
                                                                , mesh =
                                                                    Grid.tileMesh
                                                                        (Toolbar.getTileGroupTile tileGroup index)
                                                                        Coord.origin
                                                                        1
                                                                        colors
                                                                        |> Sprite.toMesh
                                                                }
                                                            )
                                                            colors
                                                            { model2
                                                                | hyperlinkInput =
                                                                    case tile of
                                                                        HyperlinkTile hyperlink ->
                                                                            TextInputMultiline.withText
                                                                                (Hyperlink.toString hyperlink)
                                                                                TextInputMultiline.init

                                                                        _ ->
                                                                            model2.hyperlinkInput
                                                            }

                                                    Nothing ->
                                                        model2

                                            _ ->
                                                model2
                                        , Command.none
                                        )

                                    TilePlacerTool _ ->
                                        ( model2, Command.none )

                                    TextTool _ ->
                                        ( model2, Command.none )

                                    ReportTool ->
                                        let
                                            position =
                                                LoadingPage.mouseWorldPosition model2 |> Coord.floorPoint
                                        in
                                        (if List.any (\report -> report.position == position) (LoadingPage.getReports model2.localModel) then
                                            LoadingPage.updateLocalModel
                                                (Change.RemoveReport position)
                                                { model2 | lastReportTileRemoved = Just model2.time }

                                         else
                                            LoadingPage.updateLocalModel
                                                (Change.ReportVandalism
                                                    { position = position
                                                    , reportedUser = data.userId
                                                    }
                                                )
                                                { model2 | lastReportTilePlaced = Just model2.time }
                                        )
                                            |> LoadingPage.handleOutMsg False

                            Nothing ->
                                ( model2, Command.none )

                    else
                        ( model2, Command.none )

                TrainHover { trainId, train } ->
                    if isSmallDistance2 then
                        case Train.status model.time train of
                            WaitingAtHome ->
                                clickLeaveHomeTrain trainId model2

                            TeleportingHome _ ->
                                ( model2, Command.none )

                            _ ->
                                case Train.stuckOrDerailed model2.time train of
                                    Train.IsStuck stuckTime ->
                                        if
                                            Duration.from stuckTime model2.time
                                                |> Quantity.lessThan Train.stuckMessageDelay
                                        then
                                            ( setTrainViewPoint trainId model2, Command.none )

                                        else
                                            clickTeleportHomeTrain trainId model2

                                    Train.IsDerailed _ _ ->
                                        clickTeleportHomeTrain trainId model2

                                    Train.IsNotStuckOrDerailed ->
                                        ( setTrainViewPoint trainId model2, Command.none )

                    else
                        ( model2, Command.none )

                MapHover ->
                    if isSmallDistance2 then
                        case LocalGrid.currentTool model2 of
                            ReportTool ->
                                let
                                    position =
                                        LoadingPage.mouseWorldPosition model2 |> Coord.floorPoint
                                in
                                if List.any (\report -> report.position == position) (LoadingPage.getReports model2.localModel) then
                                    LoadingPage.updateLocalModel
                                        (Change.RemoveReport position)
                                        { model2 | lastReportTileRemoved = Just model2.time }
                                        |> LoadingPage.handleOutMsg False

                                else
                                    ( model2, Command.none )

                            _ ->
                                ( case previousMouseState.hover of
                                    TrainHover { trainId } ->
                                        setTrainViewPoint trainId model2

                                    _ ->
                                        model2
                                , Command.none
                                )

                    else
                        ( model2, Command.none )

                AnimalHover { animalId } ->
                    if isSmallDistance2 then
                        let
                            ( model3, _ ) =
                                LoadingPage.updateLocalModel (Change.PickupAnimal animalId (LoadingPage.mouseWorldPosition model2) model2.time) model2
                        in
                        ( model3, Command.none )

                    else
                        ( model2, Command.none )

                UiHover id _ ->
                    case sameUiHover of
                        Just _ ->
                            uiUpdate audioData id Ui.MousePressed model2

                        Nothing ->
                            ( model2, Command.none )


handleMailEditorOutMsg :
    MailEditor.OutMsg
    -> FrontendLoaded
    -> ( FrontendLoaded, Command FrontendOnly toMsg FrontendMsg_ )
handleMailEditorOutMsg outMsg model =
    (case outMsg of
        MailEditor.NoOutMsg ->
            ( model, LocalGrid.NoOutMsg )

        MailEditor.SubmitMail submitMail ->
            LoadingPage.updateLocalModel (Change.SubmitMail submitMail) model

        MailEditor.UpdateDraft updateDraft ->
            LoadingPage.updateLocalModel (Change.UpdateDraft updateDraft) model

        MailEditor.ViewedMail mailId ->
            LoadingPage.updateLocalModel (Change.ViewedMail mailId) model

        MailEditor.ExportMail content ->
            ( model, LocalGrid.ExportMail content )

        MailEditor.ImportMail ->
            ( model, LocalGrid.ImportMail )
    )
        |> LoadingPage.handleOutMsg False


sendInvite : FrontendLoaded -> ( FrontendLoaded, Command FrontendOnly ToBackend msg )
sendInvite model =
    case ( LocalGrid.localModel model.localModel |> .userStatus, model.inviteSubmitStatus ) of
        ( LoggedIn loggedIn, NotSubmitted _ ) ->
            case Toolbar.validateInviteEmailAddress loggedIn.emailAddress model.inviteTextInput.current.text of
                Ok emailAddress ->
                    ( { model | inviteSubmitStatus = Submitting }
                    , Effect.Lamdera.sendToBackend (SendInviteEmailRequest (Untrusted.untrust emailAddress))
                    )

                Err _ ->
                    ( { model | inviteSubmitStatus = NotSubmitted { pressedSubmit = True } }, Command.none )

        _ ->
            ( model, Command.none )


onPress :
    AudioData
    -> UiEvent
    -> (() -> ( FrontendLoaded, Command FrontendOnly ToBackend FrontendMsg_ ))
    -> FrontendLoaded
    -> ( FrontendLoaded, Command FrontendOnly ToBackend FrontendMsg_ )
onPress audioData event updateFunc model =
    case event of
        Ui.MousePressed ->
            updateFunc ()

        Ui.KeyDown _ Keyboard.Enter ->
            updateFunc ()

        Ui.KeyDown rawKey key ->
            keyMsgCanvasUpdate audioData rawKey key model

        _ ->
            ( model, Command.none )


uiUpdate : AudioData -> UiHover -> UiEvent -> FrontendLoaded -> ( FrontendLoaded, Command FrontendOnly ToBackend FrontendMsg_ )
uiUpdate audioData id event model =
    case id of
        CloseInviteUser ->
            onPress audioData
                event
                (\() ->
                    ( { model
                        | page =
                            case model.page of
                                WorldPage worldPage ->
                                    WorldPage { worldPage | showInvite = False }

                                _ ->
                                    model.page
                      }
                    , Command.none
                    )
                )
                model

        ShowInviteUser ->
            onPress audioData
                event
                (\() ->
                    ( { model
                        | page =
                            case model.page of
                                WorldPage worldPage ->
                                    WorldPage { worldPage | showInvite = True }

                                _ ->
                                    model.page
                      }
                    , Command.none
                    )
                )
                model

        SubmitInviteUser ->
            onPress audioData event (\() -> sendInvite model) model

        SendEmailButtonHover ->
            onPress audioData event (\() -> sendEmail model) model

        ToolButtonHover tool ->
            onPress audioData event (\() -> ( LoadingPage.setCurrentTool tool model, Command.none )) model

        InviteEmailAddressTextInput ->
            textInputUpdate
                2
                InviteEmailAddressTextInput
                (\_ model2 -> ( model2, Command.none ))
                (\() -> sendInvite model)
                model.inviteTextInput
                (\a -> { model | inviteTextInput = a })
                event
                model

        EmailAddressTextInputHover ->
            textInputUpdate
                2
                EmailAddressTextInputHover
                (\_ model2 -> ( model2, Command.none ))
                (\() -> sendEmail model)
                model.loginEmailInput
                (\a -> { model | loginEmailInput = a })
                event
                model

        PrimaryColorInput ->
            case event of
                Ui.MouseMove { elementPosition } ->
                    ( { model
                        | primaryColorTextInput =
                            TextInput.mouseDownMove
                                TextInput.defaultTextScale
                                (LoadingPage.mouseScreenPosition model |> Coord.roundPoint)
                                elementPosition
                                model.primaryColorTextInput
                      }
                    , Command.none
                    )

                Ui.MouseDown { elementPosition } ->
                    ( { model
                        | primaryColorTextInput =
                            TextInput.mouseDown
                                TextInput.defaultTextScale
                                (LoadingPage.mouseScreenPosition model |> Coord.roundPoint)
                                elementPosition
                                model.primaryColorTextInput
                      }
                        |> setFocus (Just PrimaryColorInput)
                    , Command.none
                    )

                Ui.KeyDown _ Keyboard.Escape ->
                    ( setFocus Nothing model, Command.none )

                Ui.KeyDown _ key ->
                    case LocalGrid.currentUserId model of
                        Just userId ->
                            handleKeyDownColorInput
                                userId
                                (\a b -> { b | primaryColorTextInput = a })
                                (\color a -> { a | primaryColor = color })
                                model.currentTool
                                key
                                model
                                model.primaryColorTextInput

                        Nothing ->
                            ( model, Command.none )

                Ui.PastedText text ->
                    case LocalGrid.currentUserId model of
                        Just userId ->
                            TextInput.paste text model.primaryColorTextInput
                                |> colorTextInputAdjustText
                                |> handleKeyDownColorInputHelper
                                    userId
                                    (\a b -> { b | primaryColorTextInput = a })
                                    (\a b -> { b | primaryColor = a })
                                    model.currentTool
                                    model

                        Nothing ->
                            pasteTextTool text model

                _ ->
                    ( model, Command.none )

        SecondaryColorInput ->
            case event of
                Ui.MouseMove { elementPosition } ->
                    ( { model
                        | secondaryColorTextInput =
                            TextInput.mouseDownMove
                                TextInput.defaultTextScale
                                (LoadingPage.mouseScreenPosition model |> Coord.roundPoint)
                                elementPosition
                                model.secondaryColorTextInput
                      }
                    , Command.none
                    )

                Ui.MouseDown { elementPosition } ->
                    ( { model
                        | secondaryColorTextInput =
                            TextInput.mouseDown
                                TextInput.defaultTextScale
                                (LoadingPage.mouseScreenPosition model |> Coord.roundPoint)
                                elementPosition
                                model.secondaryColorTextInput
                      }
                        |> setFocus (Just SecondaryColorInput)
                    , Command.none
                    )

                Ui.KeyDown _ Keyboard.Escape ->
                    ( setFocus Nothing model, Command.none )

                Ui.KeyDown _ key ->
                    case LocalGrid.currentUserId model of
                        Just userId ->
                            handleKeyDownColorInput
                                userId
                                (\a b -> { b | secondaryColorTextInput = a })
                                (\color a -> { a | secondaryColor = color })
                                model.currentTool
                                key
                                model
                                model.secondaryColorTextInput

                        Nothing ->
                            ( model, Command.none )

                Ui.PastedText text ->
                    case LocalGrid.currentUserId model of
                        Just userId ->
                            TextInput.paste text model.secondaryColorTextInput
                                |> colorTextInputAdjustText
                                |> handleKeyDownColorInputHelper
                                    userId
                                    (\a b -> { b | secondaryColorTextInput = a })
                                    (\a b -> { b | secondaryColor = a })
                                    model.currentTool
                                    model

                        Nothing ->
                            pasteTextTool text model

                _ ->
                    ( model, Command.none )

        LowerMusicVolume ->
            onPress
                audioData
                event
                (\() -> { model | musicVolume = model.musicVolume - 1 |> max 0 } |> saveUserSettings)
                model

        RaiseMusicVolume ->
            onPress
                audioData
                event
                (\() -> { model | musicVolume = model.musicVolume + 1 |> min Sound.maxVolume } |> saveUserSettings)
                model

        LowerSoundEffectVolume ->
            onPress
                audioData
                event
                (\() -> { model | soundEffectVolume = model.soundEffectVolume - 1 |> max 0 } |> saveUserSettings)
                model

        RaiseSoundEffectVolume ->
            onPress
                audioData
                event
                (\() -> { model | soundEffectVolume = model.soundEffectVolume + 1 |> min Sound.maxVolume } |> saveUserSettings)
                model

        SettingsButton ->
            onPress
                audioData
                event
                (\() ->
                    let
                        localModel =
                            LocalGrid.localModel model.localModel
                    in
                    ( { model
                        | topMenuOpened =
                            case localModel.userStatus of
                                LoggedIn loggedIn ->
                                    TextInput.init
                                        |> TextInput.withText
                                            (case IdDict.get loggedIn.userId localModel.users of
                                                Just user ->
                                                    DisplayName.toString user.name

                                                Nothing ->
                                                    DisplayName.toString DisplayName.default
                                            )
                                        |> SettingsMenu
                                        |> Just

                                NotLoggedIn _ ->
                                    Just LoggedOutSettingsMenu
                      }
                    , Command.none
                    )
                )
                model

        CloseSettings ->
            onPress audioData event (\() -> ( { model | topMenuOpened = Nothing }, Command.none )) model

        DisplayNameTextInput ->
            case model.topMenuOpened of
                Just (SettingsMenu nameTextInput) ->
                    textInputUpdate
                        2
                        DisplayNameTextInput
                        (\newTextInput model3 ->
                            let
                                ( model2, outMsg2 ) =
                                    case ( DisplayName.fromString nameTextInput.current.text, DisplayName.fromString newTextInput.current.text ) of
                                        ( Ok old, Ok new ) ->
                                            if old == new then
                                                ( model3, LocalGrid.NoOutMsg )

                                            else
                                                LoadingPage.updateLocalModel (Change.ChangeDisplayName new) model3

                                        ( Err _, Ok new ) ->
                                            LoadingPage.updateLocalModel (Change.ChangeDisplayName new) model3

                                        _ ->
                                            ( model3, LocalGrid.NoOutMsg )
                            in
                            LoadingPage.handleOutMsg False ( model2, outMsg2 )
                        )
                        (\() -> ( model, Command.none ))
                        nameTextInput
                        (\a -> { model | topMenuOpened = Just (SettingsMenu a) })
                        event
                        model

                _ ->
                    ( model, Command.none )

        MailEditorHover mailEditorId ->
            case model.page of
                MailPage mailEditor ->
                    let
                        ( newMailEditor, outMsg ) =
                            MailEditor.uiUpdate
                                model
                                (LoadingPage.mouseScreenPosition model |> Coord.roundPoint)
                                mailEditorId
                                event
                                mailEditor

                        model2 =
                            { model
                                | page =
                                    case newMailEditor of
                                        Just a ->
                                            MailPage a

                                        Nothing ->
                                            WorldPage LoadingPage.initWorldPage
                                , lastMailEditorToggle =
                                    if newMailEditor == Nothing then
                                        Just model.time

                                    else
                                        model.lastMailEditorToggle
                            }
                    in
                    handleMailEditorOutMsg outMsg model2

                _ ->
                    ( model, Command.none )

        YouGotMailButton ->
            onPress audioData event (\() -> ( model, Effect.Lamdera.sendToBackend PostOfficePositionRequest )) model

        ShowMapButton ->
            onPress audioData
                event
                (\() ->
                    ( { model
                        | page =
                            case model.page of
                                WorldPage worldPage ->
                                    WorldPage { worldPage | showMap = not worldPage.showMap }

                                _ ->
                                    model.page
                      }
                    , Command.none
                    )
                )
                model

        AllowEmailNotificationsCheckbox ->
            onPress
                audioData
                event
                (\() ->
                    case LocalGrid.localModel model.localModel |> .userStatus of
                        LoggedIn loggedIn ->
                            LoadingPage.updateLocalModel
                                (Change.SetAllowEmailNotifications (not loggedIn.allowEmailNotifications))
                                model
                                |> LoadingPage.handleOutMsg False

                        NotLoggedIn _ ->
                            ( model, Command.none )
                )
                model

        UsersOnlineButton ->
            onPress
                audioData
                event
                (\_ -> ( { model | showOnlineUsers = not model.showOnlineUsers }, Command.none ))
                model

        CopyPositionUrlButton ->
            onPress
                audioData
                event
                (\() ->
                    case model.contextMenu of
                        Just contextMenu ->
                            ( { model | contextMenu = Just { contextMenu | linkCopied = True } }
                            , Ports.copyToClipboard (Env.domain ++ Route.encode (Route.internalRoute contextMenu.position))
                            )

                        Nothing ->
                            ( model, Command.none )
                )
                model

        ZoomInButton ->
            onPress
                audioData
                event
                (\() -> ( { model | zoomFactor = model.zoomFactor + 1 |> min 3 }, Command.none ))
                model

        ZoomOutButton ->
            onPress
                audioData
                event
                (\() -> ( { model | zoomFactor = model.zoomFactor - 1 |> max 1 }, Command.none ))
                model

        RotateLeftButton ->
            onPress
                audioData
                event
                (\() ->
                    ( case model.currentTool of
                        TilePlacerTool currentTile ->
                            tileRotationHelper audioData -1 currentTile model

                        _ ->
                            model
                    , Command.none
                    )
                )
                model

        RotateRightButton ->
            onPress
                audioData
                event
                (\() ->
                    ( case model.currentTool of
                        TilePlacerTool currentTile ->
                            tileRotationHelper audioData 1 currentTile model

                        _ ->
                            model
                    , Command.none
                    )
                )
                model

        AutomaticTimeOfDayButton ->
            onPress
                audioData
                event
                (\() -> LoadingPage.updateLocalModel (Change.SetTimeOfDay Automatic) model |> LoadingPage.handleOutMsg False)
                model

        AlwaysDayTimeOfDayButton ->
            onPress
                audioData
                event
                (\() -> LoadingPage.updateLocalModel (Change.SetTimeOfDay AlwaysDay) model |> LoadingPage.handleOutMsg False)
                model

        AlwaysNightTimeOfDayButton ->
            onPress
                audioData
                event
                (\() -> LoadingPage.updateLocalModel (Change.SetTimeOfDay AlwaysNight) model |> LoadingPage.handleOutMsg False)
                model

        ShowAdminPage ->
            onPress audioData event (\() -> ( { model | page = AdminPage AdminPage.init }, Command.none )) model

        AdminHover adminHover ->
            case model.page of
                AdminPage adminPage ->
                    let
                        ( adminPage2, outMsg ) =
                            AdminPage.update model adminHover event adminPage
                    in
                    case outMsg of
                        AdminPage.NoOutMsg ->
                            ( { model | page = AdminPage adminPage2 }, Command.none )

                        AdminPage.AdminPageClosed ->
                            ( { model | page = WorldPage LoadingPage.initWorldPage }, Command.none )

                        AdminPage.OutMsgAdminChange adminChange ->
                            LoadingPage.updateLocalModel
                                (Change.AdminChange adminChange)
                                { model | page = AdminPage adminPage2 }
                                |> LoadingPage.handleOutMsg False

                        AdminPage.ResetTileCountBot ->
                            ( model, Effect.Lamdera.sendToBackend ResetTileBotRequest )

                _ ->
                    ( model, Command.none )

        CategoryButton category ->
            onPress audioData event (\() -> ( { model | selectedTileCategory = category }, Command.none )) model

        NotificationsButton ->
            onPress audioData
                event
                (\() -> LoadingPage.updateLocalModel (Change.ShowNotifications True) model |> LoadingPage.handleOutMsg False)
                model

        CloseNotifications ->
            onPress audioData
                event
                (\() -> LoadingPage.updateLocalModel (Change.ShowNotifications False) model |> LoadingPage.handleOutMsg False)
                model

        MapChangeNotification coord ->
            onPress
                audioData
                event
                (\() ->
                    ( model
                    , Effect.Browser.Navigation.pushUrl model.key (Route.encode (Route.internalRoute coord))
                    )
                )
                model

        ShowInviteTreeButton ->
            onPress
                audioData
                event
                (\() -> ( { model | page = InviteTreePage }, Command.none ))
                model

        CloseInviteTreeButton ->
            onPress
                audioData
                event
                (\() -> ( { model | page = WorldPage LoadingPage.initWorldPage }, Command.none ))
                model

        LogoutButton ->
            onPress
                audioData
                event
                (\() ->
                    LoadingPage.updateLocalModel Change.Logout model |> LoadingPage.handleOutMsg False
                )
                model

        ClearNotificationsButton ->
            onPress
                audioData
                event
                (\() ->
                    LoadingPage.updateLocalModel (Change.ClearNotifications model.time) model
                        |> LoadingPage.handleOutMsg False
                )
                model

        OneTimePasswordInput ->
            textInputUpdate
                Toolbar.oneTimePasswordTextScale
                OneTimePasswordInput
                (\textModel model2 ->
                    if String.length textModel.current.text == Id.oneTimePasswordLength then
                        ( model2
                        , Id.secretFromString textModel.current.text
                            |> LoginAttemptRequest
                            |> Effect.Lamdera.sendToBackend
                        )

                    else
                        ( model2, Command.none )
                )
                (\() -> ( model, Command.none ))
                model.oneTimePasswordInput
                (\a ->
                    { model
                        | oneTimePasswordInput =
                            { a
                                | current =
                                    { cursorPosition = min Id.oneTimePasswordLength a.current.cursorPosition
                                    , cursorSize = a.current.cursorSize
                                    , text = String.left Id.oneTimePasswordLength a.current.text
                                    }
                            }
                    }
                )
                event
                model

        HyperlinkInput ->
            textInputMultilineUpdate
                2
                Toolbar.hyperlinkInputWidth
                HyperlinkInput
                (\_ model2 -> ( model2, Command.none ))
                model.hyperlinkInput
                (\a ->
                    { model
                        | hyperlinkInput =
                            { a
                                | current =
                                    { cursorIndex = min Hyperlink.maxLength a.current.cursorIndex
                                    , cursorSize = a.current.cursorSize
                                    , text = String.left Hyperlink.maxLength a.current.text
                                    }
                            }
                    }
                )
                event
                model

        CategoryNextPageButton ->
            onPress
                audioData
                event
                (\() ->
                    ( { model
                        | tileCategoryPageIndex =
                            AssocList.update
                                model.selectedTileCategory
                                (\maybe ->
                                    Maybe.withDefault 0 maybe
                                        |> (+) 1
                                        |> min
                                            (Tile.categoryToTiles model.selectedTileCategory
                                                |> List.length
                                                |> (\a -> a // Toolbar.toolbarTileGroupsMaxPerPage)
                                            )
                                        |> Just
                                )
                                model.tileCategoryPageIndex
                      }
                    , Command.none
                    )
                )
                model

        CategoryPreviousPageButton ->
            onPress
                audioData
                event
                (\() ->
                    ( { model
                        | tileCategoryPageIndex =
                            AssocList.update
                                model.selectedTileCategory
                                (\maybe -> Maybe.withDefault 0 maybe |> (+) -1 |> max 0 |> Just)
                                model.tileCategoryPageIndex
                      }
                    , Command.none
                    )
                )
                model


textInputUpdate :
    Int
    -> UiHover
    -> (TextInput.Model -> FrontendLoaded -> ( FrontendLoaded, Command FrontendOnly toMsg msg ))
    -> (() -> ( FrontendLoaded, Command FrontendOnly toMsg msg ))
    -> TextInput.Model
    -> (TextInput.Model -> FrontendLoaded)
    -> UiEvent
    -> FrontendLoaded
    -> ( FrontendLoaded, Command FrontendOnly toMsg msg )
textInputUpdate textScale id textChanged onEnter textInput setTextInput event model =
    case event of
        Ui.PastedText text ->
            let
                textInput2 =
                    TextInput.paste text textInput
            in
            setTextInput textInput2 |> textChanged textInput2

        Ui.MouseDown { elementPosition } ->
            ( TextInput.mouseDown
                textScale
                (LoadingPage.mouseScreenPosition model |> Coord.roundPoint)
                elementPosition
                textInput
                |> setTextInput
                |> setFocus (Just id)
            , Command.none
            )

        Ui.KeyDown _ Keyboard.Escape ->
            ( setFocus Nothing model, Command.none )

        Ui.KeyDown _ Keyboard.Enter ->
            onEnter ()

        Ui.KeyDown _ key ->
            let
                ( newTextInput, outMsg ) =
                    TextInput.keyMsg
                        (LocalGrid.ctrlOrMeta model)
                        (LocalGrid.keyDown Keyboard.Shift model)
                        key
                        textInput

                ( model2, cmd ) =
                    setTextInput newTextInput |> textChanged newTextInput
            in
            ( model2
            , case outMsg of
                CopyText text ->
                    Command.batch [ cmd, Ports.copyToClipboard text ]

                PasteText ->
                    Command.batch [ cmd, Ports.readFromClipboardRequest ]

                NoOutMsg ->
                    cmd
            )

        Ui.MousePressed ->
            ( model, Command.none )

        Ui.MouseMove { elementPosition } ->
            case model.mouseLeft of
                MouseButtonDown { current } ->
                    ( TextInput.mouseDownMove textScale (Coord.roundPoint current) elementPosition textInput
                        |> setTextInput
                    , Command.none
                    )

                MouseButtonUp _ ->
                    ( model, Command.none )


textInputMultilineUpdate :
    Int
    -> Int
    -> UiHover
    -> (TextInputMultiline.Model -> FrontendLoaded -> ( FrontendLoaded, Command FrontendOnly toMsg msg ))
    -> TextInputMultiline.Model
    -> (TextInputMultiline.Model -> FrontendLoaded)
    -> UiEvent
    -> FrontendLoaded
    -> ( FrontendLoaded, Command FrontendOnly toMsg msg )
textInputMultilineUpdate textScale width id textChanged textInput setTextInput event model =
    case event of
        Ui.PastedText text ->
            let
                textInput2 =
                    TextInputMultiline.paste text textInput
            in
            setTextInput textInput2 |> textChanged textInput2

        Ui.MouseDown { elementPosition } ->
            ( TextInputMultiline.mouseDown
                textScale
                (LoadingPage.mouseScreenPosition model |> Coord.roundPoint)
                elementPosition
                textInput
                |> setTextInput
                |> setFocus (Just id)
            , Command.none
            )

        Ui.KeyDown _ Keyboard.Escape ->
            ( setFocus Nothing model, Command.none )

        Ui.KeyDown _ key ->
            let
                ( newTextInput, outMsg ) =
                    TextInputMultiline.keyMsg
                        textScale
                        width
                        (LocalGrid.ctrlOrMeta model)
                        (LocalGrid.keyDown Keyboard.Shift model)
                        key
                        textInput

                ( model2, cmd ) =
                    setTextInput newTextInput |> textChanged newTextInput
            in
            ( model2
            , case outMsg of
                CopyText text ->
                    Command.batch [ cmd, Ports.copyToClipboard text ]

                PasteText ->
                    Command.batch [ cmd, Ports.readFromClipboardRequest ]

                NoOutMsg ->
                    cmd
            )

        Ui.MousePressed ->
            ( model, Command.none )

        Ui.MouseMove { elementPosition } ->
            case model.mouseLeft of
                MouseButtonDown { current } ->
                    ( TextInputMultiline.mouseDownMove textScale (Coord.roundPoint current) elementPosition textInput
                        |> setTextInput
                    , Command.none
                    )

                MouseButtonUp _ ->
                    ( model, Command.none )


saveUserSettings : FrontendLoaded -> ( FrontendLoaded, Command FrontendOnly toMsg msg )
saveUserSettings model =
    ( model, Ports.setLocalStorage { musicVolume = model.musicVolume, soundEffectVolume = model.soundEffectVolume } )


sendEmail : FrontendLoaded -> ( FrontendLoaded, Command FrontendOnly ToBackend FrontendMsg_ )
sendEmail model2 =
    case model2.pressedSubmitEmail of
        NotSubmitted _ ->
            case EmailAddress.fromString model2.loginEmailInput.current.text of
                Just emailAddress ->
                    ( { model2 | pressedSubmitEmail = Submitting }
                    , Untrusted.untrust emailAddress |> SendLoginEmailRequest |> Effect.Lamdera.sendToBackend
                    )

                Nothing ->
                    ( { model2 | pressedSubmitEmail = NotSubmitted { pressedSubmit = True } }
                    , Command.none
                    )

        Submitting ->
            ( model2, Command.none )

        Submitted _ ->
            ( model2, Command.none )


isPrimaryColorInput : Maybe UiHover -> Bool
isPrimaryColorInput hover =
    case hover of
        Just PrimaryColorInput ->
            True

        _ ->
            False


isSecondaryColorInput : Maybe UiHover -> Bool
isSecondaryColorInput hover =
    case hover of
        Just SecondaryColorInput ->
            True

        _ ->
            False


setFocus : Maybe UiHover -> FrontendLoaded -> FrontendLoaded
setFocus newFocus model =
    { model
        | focus = newFocus
        , currentTool =
            case model.currentTool of
                TextTool _ ->
                    if newFocus == Nothing then
                        model.currentTool

                    else
                        TextTool Nothing

                _ ->
                    model.currentTool
        , primaryColorTextInput =
            case LocalGrid.currentUserId model of
                Just userId ->
                    if isPrimaryColorInput model.focus && not (isPrimaryColorInput newFocus) then
                        case model.currentTool of
                            TilePlacerTool { tileGroup } ->
                                model.primaryColorTextInput
                                    |> TextInput.withText (Color.toHexCode (LoadingPage.getTileColor tileGroup model).primaryColor)

                            TilePickerTool ->
                                model.primaryColorTextInput

                            HandTool ->
                                TextInput.withText
                                    (Color.toHexCode (LoadingPage.getHandColor userId model).primaryColor)
                                    model.primaryColorTextInput

                            TextTool _ ->
                                model.primaryColorTextInput
                                    |> TextInput.withText (Color.toHexCode (LoadingPage.getTileColor BigTextGroup model).primaryColor)

                            ReportTool ->
                                model.primaryColorTextInput

                    else if not (isPrimaryColorInput model.focus) && isPrimaryColorInput newFocus then
                        TextInput.selectAll model.primaryColorTextInput

                    else
                        model.primaryColorTextInput

                Nothing ->
                    model.primaryColorTextInput
        , secondaryColorTextInput =
            case LocalGrid.currentUserId model of
                Just userId ->
                    if isSecondaryColorInput model.focus && not (isSecondaryColorInput newFocus) then
                        case model.currentTool of
                            TilePlacerTool { tileGroup } ->
                                model.secondaryColorTextInput
                                    |> TextInput.withText (Color.toHexCode (LoadingPage.getTileColor tileGroup model).secondaryColor)

                            TilePickerTool ->
                                model.secondaryColorTextInput

                            HandTool ->
                                TextInput.withText
                                    (Color.toHexCode (LoadingPage.getHandColor userId model).secondaryColor)
                                    model.secondaryColorTextInput

                            TextTool _ ->
                                model.secondaryColorTextInput
                                    |> TextInput.withText (Color.toHexCode (LoadingPage.getTileColor BigTextGroup model).secondaryColor)

                            ReportTool ->
                                model.secondaryColorTextInput

                    else if not (isSecondaryColorInput model.focus) && isSecondaryColorInput newFocus then
                        TextInput.selectAll model.secondaryColorTextInput

                    else
                        model.secondaryColorTextInput

                Nothing ->
                    model.secondaryColorTextInput
    }


clickLeaveHomeTrain : Id TrainId -> FrontendLoaded -> ( FrontendLoaded, Command FrontendOnly toMsg FrontendMsg_ )
clickLeaveHomeTrain trainId model =
    LoadingPage.updateLocalModel (Change.LeaveHomeTrainRequest trainId model.time) model
        |> LoadingPage.handleOutMsg False


clickTeleportHomeTrain : Id TrainId -> FrontendLoaded -> ( FrontendLoaded, Command FrontendOnly toMsg FrontendMsg_ )
clickTeleportHomeTrain trainId model =
    LoadingPage.updateLocalModel (Change.TeleportHomeTrainRequest trainId model.time) model
        |> LoadingPage.handleOutMsg False


setTrainViewPoint : Id TrainId -> FrontendLoaded -> FrontendLoaded
setTrainViewPoint trainId model =
    { model
        | viewPoint =
            TrainViewPoint
                { trainId = trainId
                , startViewPoint = Toolbar.actualViewPoint model
                , startTime = model.time
                }
    }


canOpenMailEditor : FrontendLoaded -> Maybe (IdDict UserId (List MailEditor.Content))
canOpenMailEditor model =
    case ( model.page, model.currentTool, LocalGrid.localModel model.localModel |> .userStatus ) of
        ( WorldPage _, HandTool, LoggedIn loggedIn ) ->
            Just loggedIn.mailDrafts

        _ ->
            Nothing


placeTile : Bool -> TileGroup -> Int -> FrontendLoaded -> FrontendLoaded
placeTile isDragPlacement tileGroup index model =
    let
        tile =
            Toolbar.getTileGroupTile tileGroup index

        tileData =
            Tile.getData tile
    in
    placeTileAt (LoadingPage.cursorPosition tileData model) isDragPlacement tileGroup index model


placeTileAt : Coord WorldUnit -> Bool -> TileGroup -> Int -> FrontendLoaded -> FrontendLoaded
placeTileAt cursorPosition_ isDragPlacement tileGroup index model =
    case LocalGrid.currentUserId model of
        Just userId ->
            let
                tile : Tile
                tile =
                    Toolbar.getTileGroupTile tileGroup index

                tile2 : Tile
                tile2 =
                    case tileGroup of
                        HyperlinkGroup ->
                            model.hyperlinkInput.current.text |> Hyperlink.fromString |> HyperlinkTile

                        _ ->
                            tile

                hasCollision : Bool
                hasCollision =
                    case model.lastTilePlaced of
                        Just lastPlaced ->
                            Tile.hasCollision cursorPosition_ tile2 lastPlaced.position lastPlaced.tile

                        Nothing ->
                            False

                colors : Colors
                colors =
                    LoadingPage.getTileColor tileGroup model

                change =
                    { position = cursorPosition_
                    , change = tile2
                    , userId = userId
                    , colors = colors
                    , time = model.time
                    }

                grid : Grid FrontendHistory
                grid =
                    LocalGrid.localModel model.localModel |> .grid
            in
            if isDragPlacement && hasCollision then
                model

            else if not (LoadingPage.canPlaceTile model.time change model.trains grid) then
                if tile2 == EmptyTile then
                    { model
                        | lastTilePlaced =
                            Just
                                { time =
                                    case model.lastTilePlaced of
                                        Just lastTilePlaced ->
                                            if
                                                Duration.from lastTilePlaced.time model.time
                                                    |> Quantity.lessThan (Duration.milliseconds 100)
                                            then
                                                lastTilePlaced.time

                                            else
                                                model.time

                                        Nothing ->
                                            model.time
                                , overwroteTiles = False
                                , tile = tile2
                                , position = cursorPosition_
                                }
                    }

                else
                    { model
                        | lastPlacementError =
                            case model.lastPlacementError of
                                Just time ->
                                    if Duration.from time model.time |> Quantity.lessThan (Duration.milliseconds 150) then
                                        model.lastPlacementError

                                    else
                                        Just model.time

                                Nothing ->
                                    Just model.time
                    }

            else
                let
                    model2 =
                        if Duration.from model.undoAddLast model.time |> Quantity.greaterThan (Duration.seconds 0.5) then
                            LoadingPage.updateLocalModel Change.LocalAddUndo { model | undoAddLast = model.time } |> Tuple.first

                        else
                            model

                    ( model3, outMsg ) =
                        LoadingPage.updateLocalModel
                            (Change.LocalGridChange
                                { position = cursorPosition_
                                , change = tile2
                                , colors = colors
                                , time = model.time
                                }
                            )
                            model2

                    removedTiles : List RemovedTileParticle
                    removedTiles =
                        case outMsg of
                            LocalGrid.TilesRemoved tiles ->
                                List.filterMap
                                    (\removedTile ->
                                        if removedTile.tile == EmptyTile then
                                            Nothing

                                        else
                                            Just
                                                { tile = removedTile.tile
                                                , time = model.time
                                                , position = removedTile.position
                                                , colors = removedTile.colors
                                                }
                                    )
                                    tiles

                            _ ->
                                []
                in
                { model3
                    | lastTilePlaced =
                        Just
                            { time =
                                case model.lastTilePlaced of
                                    Just lastTilePlaced ->
                                        if
                                            Duration.from lastTilePlaced.time model.time
                                                |> Quantity.lessThan (Duration.milliseconds 100)
                                        then
                                            lastTilePlaced.time

                                        else
                                            model.time

                                    Nothing ->
                                        model.time
                            , overwroteTiles = List.isEmpty removedTiles |> not
                            , tile = tile2
                            , position = cursorPosition_
                            }
                    , removedTileParticles = removedTiles ++ model3.removedTileParticles
                    , debrisMesh = createDebrisMesh model.startTime (removedTiles ++ model3.removedTileParticles)
                    , trains =
                        case Train.handleAddingTrain model3.trains userId tile2 cursorPosition_ of
                            Just ( trainId, train ) ->
                                IdDict.insert trainId train model.trains

                            Nothing ->
                                model.trains
                }

        Nothing ->
            model


createDebrisMesh : Effect.Time.Posix -> List RemovedTileParticle -> Effect.WebGL.Mesh DebrisVertex
createDebrisMesh appStartTime removedTiles =
    let
        list : List RemovedTileParticle
        list =
            removedTiles
                |> List.sortBy
                    (\{ position, tile } ->
                        let
                            ( _, Quantity y ) =
                                position

                            ( _, Quantity height ) =
                                Tile.getData tile |> .size
                        in
                        y + height
                    )
    in
    List.concatMap
        (\{ position, tile, time, colors } ->
            let
                data =
                    Tile.getData tile
            in
            createDebrisMeshHelper
                position
                data.texturePosition
                data.size
                colors
                (case tile of
                    BigText _ ->
                        2

                    _ ->
                        1
                )
                appStartTime
                time
        )
        list
        |> Sprite.toMesh


createDebrisMeshHelper :
    Coord WorldUnit
    -> Coord unit
    -> Coord unit
    -> Colors
    -> Int
    -> Effect.Time.Posix
    -> Effect.Time.Posix
    -> List DebrisVertex
createDebrisMeshHelper position texturePosition ( Quantity textureW, Quantity textureH ) colors scale appStartTime time =
    let
        primaryColor2 =
            Color.unwrap colors.primaryColor |> toFloat

        secondaryColor2 =
            Color.unwrap colors.secondaryColor |> toFloat

        time2 =
            Duration.from appStartTime time |> Duration.inSeconds
    in
    List.concatMap
        (\x2 ->
            List.concatMap
                (\y2 ->
                    let
                        ( x3, y3 ) =
                            Coord.xy x2 y2 |> Coord.multiply Units.tileSize |> Coord.toTuple

                        initialSpeed : Vec2
                        initialSpeed =
                            Random.step
                                (Random.map2
                                    (\randomX randomY ->
                                        Vec2.vec2
                                            ((toFloat x2 + 0.5 - toFloat textureW / 2) * 100 + randomX)
                                            (((toFloat y2 + 0.5 - toFloat textureH / 2) * 100) + randomY - 100)
                                    )
                                    (Random.float -40 40)
                                    (Random.float -40 40)
                                )
                                (Random.initialSeed (Effect.Time.posixToMillis time + x2 * 3 + y2 * 5))
                                |> Tuple.first

                        ( w, h ) =
                            Units.tileSize |> Coord.divide (Coord.xy scale scale) |> Coord.toTuple

                        ( tx, ty ) =
                            Coord.plus (Coord.xy x3 y3 |> Coord.divide (Coord.xy scale scale)) texturePosition |> Coord.toTuple

                        ( x4, y4 ) =
                            Coord.multiply Units.tileSize position
                                |> Coord.plus (Coord.xy x3 y3)
                                |> Coord.toTuple

                        ( width, height ) =
                            Coord.toTuple Units.tileSize
                    in
                    [ { position = Vec2.vec2 (toFloat x4) (toFloat y4)
                      , texturePosition = toFloat tx + Sprite.textureWidth * toFloat ty
                      , primaryColor = primaryColor2
                      , secondaryColor = secondaryColor2
                      , initialSpeed = initialSpeed
                      , startTime = time2
                      }
                    , { position = Vec2.vec2 (toFloat (x4 + width)) (toFloat y4)
                      , texturePosition = toFloat (tx + w) + Sprite.textureWidth * toFloat ty
                      , primaryColor = primaryColor2
                      , secondaryColor = secondaryColor2
                      , initialSpeed = initialSpeed
                      , startTime = time2
                      }
                    , { position = Vec2.vec2 (toFloat (x4 + width)) (toFloat (y4 + height))
                      , texturePosition = toFloat (tx + w) + Sprite.textureWidth * toFloat (ty + h)
                      , primaryColor = primaryColor2
                      , secondaryColor = secondaryColor2
                      , initialSpeed = initialSpeed
                      , startTime = time2
                      }
                    , { position = Vec2.vec2 (toFloat x4) (toFloat (y4 + height))
                      , texturePosition = toFloat tx + Sprite.textureWidth * toFloat (ty + h)
                      , primaryColor = primaryColor2
                      , secondaryColor = secondaryColor2
                      , initialSpeed = initialSpeed
                      , startTime = time2
                      }
                    ]
                )
                (List.range 0 (textureH - 1))
        )
        (List.range 0 (textureW - 1))


updateFromBackend : ToFrontend -> FrontendModel_ -> ( FrontendModel_, Command FrontendOnly ToBackend FrontendMsg_ )
updateFromBackend msg model =
    case ( model, msg ) of
        ( Loading loading, LoadingData loadingData ) ->
            ( Loading
                { loading
                    | localModel =
                        case loading.localModel of
                            LoadingLocalModel [] ->
                                LoadedLocalModel
                                    { localModel = LocalGrid.init loadingData
                                    , trains = loadingData.trains
                                    , mail = loadingData.mail
                                    }

                            LoadingLocalModel (first :: rest) ->
                                LoadedLocalModel
                                    { localModel =
                                        LocalGrid.init loadingData
                                            |> LocalGrid.updateFromBackend (Nonempty first rest)
                                            |> Tuple.first
                                    , trains = loadingData.trains
                                    , mail = loadingData.mail
                                    }

                            LoadedLocalModel _ ->
                                loading.localModel
                }
            , Command.none
            )

        ( Loading loading, ChangeBroadcast changes ) ->
            ( (case loading.localModel of
                LoadingLocalModel pendingChanges ->
                    { loading | localModel = pendingChanges ++ List.Nonempty.toList changes |> LoadingLocalModel }

                LoadedLocalModel loadedLocalModel ->
                    { loading
                        | localModel =
                            LoadedLocalModel
                                { localModel = LocalGrid.updateFromBackend changes loadedLocalModel.localModel |> Tuple.first
                                , trains = loadedLocalModel.trains
                                , mail = loadedLocalModel.mail
                                }
                    }
              )
                |> Loading
            , Command.none
            )

        ( Loaded loaded, _ ) ->
            updateLoadedFromBackend msg loaded
                |> Tuple.mapFirst (reportsMeshUpdate loaded)
                |> Tuple.mapFirst Loaded

        _ ->
            ( model, Command.none )


updateLoadedFromBackend : ToFrontend -> FrontendLoaded -> ( FrontendLoaded, Command FrontendOnly ToBackend FrontendMsg_ )
updateLoadedFromBackend msg model =
    case msg of
        LoadingData loadingData ->
            ( { model
                | localModel = LocalGrid.init loadingData
                , trains = loadingData.trains
                , isReconnecting = False
                , pendingChanges = []
              }
            , Command.none
            )

        ChangeBroadcast changes ->
            let
                ( newLocalModel, outMsgs ) =
                    LocalGrid.updateFromBackend changes model.localModel
            in
            List.foldl
                (\outMsg ( state, cmd ) ->
                    let
                        ( model2, cmd2 ) =
                            LoadingPage.handleOutMsg True ( state, outMsg )
                    in
                    ( model2, Command.batch [ cmd, cmd2 ] )
                )
                ( { model | localModel = newLocalModel }, Command.none )
                outMsgs

        PingResponse serverTime ->
            case model.pingStartTime of
                Just pingStartTime ->
                    let
                        keepPinging =
                            (pingCount < 5)
                                || (newHighEstimate
                                        |> Quantity.minus newLowEstimate
                                        |> Quantity.greaterThan (Duration.milliseconds 200)
                                   )

                        {- The time stored in the model is potentially out of date by an animation frame. We want to make sure our high estimate overestimates rather than underestimates the true time so we add an extra animation frame here. -}
                        localTimeHighEstimate =
                            Duration.addTo (actualTime model) (Duration.milliseconds (1000 / 60))

                        serverTime2 =
                            serverTime

                        ( newLowEstimate, newHighEstimate, pingCount ) =
                            case model.pingData of
                                Just oldPingData ->
                                    ( Duration.from serverTime2 pingStartTime |> Quantity.max oldPingData.lowEstimate
                                    , Duration.from serverTime2 localTimeHighEstimate |> Quantity.min oldPingData.highEstimate
                                    , oldPingData.pingCount + 1
                                    )

                                Nothing ->
                                    ( Duration.from serverTime2 pingStartTime
                                    , Duration.from serverTime2 localTimeHighEstimate
                                    , 1
                                    )
                    in
                    ( { model
                        | pingData =
                            -- This seems to happen if the user tabs away. I'm not sure how to prevent it so here we just start over if we end up in this state.
                            if newHighEstimate |> Quantity.lessThan newLowEstimate then
                                Nothing

                            else
                                Just
                                    { roundTripTime = Duration.from pingStartTime (actualTime model)
                                    , lowEstimate = newLowEstimate
                                    , highEstimate = newHighEstimate
                                    , serverTime = serverTime2
                                    , sendTime = pingStartTime
                                    , receiveTime = actualTime model
                                    , pingCount = pingCount
                                    }
                        , pingStartTime =
                            if keepPinging then
                                Just (actualTime model)

                            else
                                Nothing
                      }
                    , if keepPinging then
                        Effect.Lamdera.sendToBackend PingRequest

                      else
                        Command.none
                    )

                Nothing ->
                    ( model, Command.none )

        SendLoginEmailResponse emailAddress ->
            ( { model
                | pressedSubmitEmail =
                    case model.pressedSubmitEmail of
                        Submitting ->
                            Submitted emailAddress

                        NotSubmitted _ ->
                            model.pressedSubmitEmail

                        Submitted _ ->
                            model.pressedSubmitEmail
              }
            , Command.none
            )

        SendInviteEmailResponse emailAddress ->
            ( { model
                | inviteSubmitStatus =
                    case model.inviteSubmitStatus of
                        NotSubmitted _ ->
                            model.inviteSubmitStatus

                        Submitting ->
                            Submitted emailAddress

                        Submitted _ ->
                            model.inviteSubmitStatus
              }
            , Command.none
            )

        PostOfficePositionResponse maybePosition ->
            case maybePosition of
                Just position ->
                    let
                        postOfficeSize =
                            Tile.getData PostOffice |> .size |> Coord.toVector2d |> Vector2d.scaleBy 0.5
                    in
                    ( { model
                        | viewPoint =
                            Coord.toPoint2d position |> Point2d.translateBy postOfficeSize |> NormalViewPoint
                      }
                    , Command.none
                    )

                Nothing ->
                    ( model, Command.none )

        ClientConnected ->
            let
                bounds =
                    LoadingPage.loadingCellBounds model
            in
            ( { model | isReconnecting = True }
            , ConnectToBackend bounds Nothing |> Effect.Lamdera.sendToBackend
            )

        CheckConnectionBroadcast ->
            ( { model | lastCheckConnection = model.time }, Command.none )

        LoginAttemptResponse loginError ->
            ( { model | loginError = Just loginError }, Command.none )


actualTime : FrontendLoaded -> Effect.Time.Posix
actualTime model =
    Duration.addTo model.localTime debugTimeOffset


debugTimeOffset : Duration
debugTimeOffset =
    Duration.seconds 0


view : AudioData -> FrontendModel_ -> Browser.Document FrontendMsg_
view audioData model =
    { title =
        case model of
            Loading _ ->
                "Town Collab"

            Loaded loaded ->
                if Toolbar.isDisconnected loaded then
                    "Town Collab (disconnected)"

                else
                    "Town Collab"
    , body =
        [ case model of
            Loading loadingModel ->
                LoadingPage.loadingCanvasView loadingModel

            Loaded loadedModel ->
                canvasView audioData loadedModel
        , Html.node "style" [] [ Html.text "body { overflow: hidden; margin: 0; }" ]
        ]
    }


viewBoundingBox : FrontendLoaded -> BoundingBox2d WorldUnit WorldUnit
viewBoundingBox model =
    BoundingBox2d.from
        (Toolbar.screenToWorld model Point2d.origin)
        (Toolbar.screenToWorld model (Coord.toPoint2d model.windowSize))


cursorSprite : Hover -> FrontendLoaded -> { cursorType : CursorType, scale : Int }
cursorSprite hover model =
    case LocalGrid.currentUserId model of
        Just userId ->
            let
                helper () =
                    case model.page of
                        MailPage mailEditor ->
                            case hover of
                                UiHover (MailEditorHover uiHover) _ ->
                                    MailEditor.cursorSprite model.windowSize uiHover mailEditor

                                _ ->
                                    { cursorType = DefaultCursor, scale = 1 }

                        AdminPage _ ->
                            { cursorType =
                                case hover of
                                    UiHover _ _ ->
                                        PointerCursor

                                    _ ->
                                        DefaultCursor
                            , scale = 1
                            }

                        WorldPage _ ->
                            { cursorType =
                                if isHoldingCow model /= Nothing then
                                    CursorSprite PinchSpriteCursor

                                else
                                    case LocalGrid.currentTool model of
                                        TilePlacerTool _ ->
                                            case hover of
                                                UiBackgroundHover ->
                                                    DefaultCursor

                                                TileHover _ ->
                                                    NoCursor

                                                TrainHover _ ->
                                                    NoCursor

                                                MapHover ->
                                                    NoCursor

                                                AnimalHover _ ->
                                                    NoCursor

                                                UiHover _ _ ->
                                                    PointerCursor

                                        HandTool ->
                                            case hover of
                                                UiBackgroundHover ->
                                                    DefaultCursor

                                                TileHover data ->
                                                    case tileInteraction userId data model of
                                                        Just _ ->
                                                            CursorSprite PointerSpriteCursor

                                                        Nothing ->
                                                            CursorSprite DefaultSpriteCursor

                                                TrainHover _ ->
                                                    CursorSprite PointerSpriteCursor

                                                MapHover ->
                                                    CursorSprite DefaultSpriteCursor

                                                AnimalHover _ ->
                                                    CursorSprite PointerSpriteCursor

                                                UiHover _ _ ->
                                                    PointerCursor

                                        TilePickerTool ->
                                            case hover of
                                                UiBackgroundHover ->
                                                    DefaultCursor

                                                TileHover _ ->
                                                    CursorSprite EyeDropperSpriteCursor

                                                TrainHover _ ->
                                                    CursorSprite EyeDropperSpriteCursor

                                                MapHover ->
                                                    CursorSprite EyeDropperSpriteCursor

                                                AnimalHover _ ->
                                                    CursorSprite EyeDropperSpriteCursor

                                                UiHover _ _ ->
                                                    PointerCursor

                                        TextTool _ ->
                                            case hover of
                                                UiBackgroundHover ->
                                                    DefaultCursor

                                                TileHover _ ->
                                                    CursorSprite TextSpriteCursor

                                                TrainHover _ ->
                                                    CursorSprite TextSpriteCursor

                                                MapHover ->
                                                    CursorSprite TextSpriteCursor

                                                AnimalHover _ ->
                                                    CursorSprite TextSpriteCursor

                                                UiHover _ _ ->
                                                    PointerCursor

                                        ReportTool ->
                                            case hover of
                                                UiBackgroundHover ->
                                                    DefaultCursor

                                                TileHover _ ->
                                                    CursorSprite GavelSpriteCursor

                                                TrainHover _ ->
                                                    CursorSprite GavelSpriteCursor

                                                MapHover ->
                                                    CursorSprite GavelSpriteCursor

                                                AnimalHover _ ->
                                                    CursorSprite GavelSpriteCursor

                                                UiHover _ _ ->
                                                    PointerCursor
                            , scale = 1
                            }

                        InviteTreePage ->
                            { cursorType =
                                case hover of
                                    UiHover _ _ ->
                                        PointerCursor

                                    _ ->
                                        DefaultCursor
                            , scale = 1
                            }
            in
            case isDraggingView hover model of
                Just mouse ->
                    if isSmallDistance mouse (LoadingPage.mouseScreenPosition model) then
                        helper ()

                    else
                        { cursorType = CursorSprite DragScreenSpriteCursor, scale = 1 }

                Nothing ->
                    helper ()

        Nothing ->
            { cursorType =
                case hover of
                    UiHover _ _ ->
                        PointerCursor

                    _ ->
                        DefaultCursor
            , scale = 1
            }


isDraggingView :
    Hover
    -> FrontendLoaded
    ->
        Maybe
            { start : Point2d Pixels Pixels
            , start_ : Point2d WorldUnit WorldUnit
            , current : Point2d Pixels Pixels
            , hover : Hover
            }
isDraggingView hover model =
    case ( model.page, model.mouseLeft, model.mouseMiddle ) of
        ( WorldPage _, _, MouseButtonDown a ) ->
            Just a

        ( WorldPage _, MouseButtonDown a, _ ) ->
            case model.currentTool of
                TilePlacerTool _ ->
                    Nothing

                TilePickerTool ->
                    if Toolbar.canDragView hover then
                        Just a

                    else
                        Nothing

                HandTool ->
                    if Toolbar.canDragView hover then
                        Just a

                    else
                        Nothing

                TextTool _ ->
                    Nothing

                ReportTool ->
                    if Toolbar.canDragView hover then
                        Just a

                    else
                        Nothing

        _ ->
            Nothing


shaderTime : { a | startTime : Time.Posix, time : Time.Posix } -> Float
shaderTime model =
    Duration.from model.startTime model.time |> Duration.inSeconds


getNightFactor : FrontendLoaded -> Float
getNightFactor model =
    let
        localGrid =
            LocalGrid.localModel model.localModel

        timeOfDay : TimeOfDay
        timeOfDay =
            case localGrid.userStatus of
                LoggedIn loggedIn ->
                    loggedIn.timeOfDay

                NotLoggedIn notLoggedIn ->
                    notLoggedIn.timeOfDay
    in
    TimeOfDay.nightFactor timeOfDay model.time


uiNightFactorScaling : Float
uiNightFactorScaling =
    0.3


staticMatrix : Int -> Int -> Int -> Mat4
staticMatrix windowWidth windowHeight zoom =
    Mat4.makeScale3 (toFloat zoom * 2 / toFloat windowWidth) (toFloat zoom * -2 / toFloat windowHeight) 1


drawWorldPreview :
    Coord Pixels
    -> Coord Pixels
    -> Point2d WorldUnit WorldUnit
    -> Int
    -> RenderData
    -> Float
    -> FrontendLoaded
    -> List Effect.WebGL.Entity
drawWorldPreview viewportPosition viewportSize viewPosition viewZoom renderData nightFactor model =
    let
        ( windowWidth, windowHeight ) =
            Coord.toTuple model.windowSize

        staticViewMatrix2 : Mat4
        staticViewMatrix2 =
            staticMatrix windowWidth windowHeight viewZoom
                |> Mat4.translate3
                    (toFloat ((Coord.xRaw viewportPosition + Coord.xRaw viewportSize // 2) - windowWidth // 2)
                        |> round
                        |> toFloat
                        |> (*) (1 / toFloat viewZoom)
                    )
                    (toFloat ((Coord.yRaw viewportPosition + Coord.yRaw viewportSize // 2) - windowHeight // 2)
                        |> round
                        |> toFloat
                        |> (*) (1 / toFloat viewZoom)
                    )
                    0

        viewPoint : { x : Float, y : Float }
        viewPoint =
            Point2d.unwrap viewPosition

        offset : Vector2d WorldUnit WorldUnit
        offset =
            Units.pixelToTile viewportSize |> Coord.toVector2d |> Vector2d.scaleBy 0.5

        viewBounds : BoundingBox2d WorldUnit WorldUnit
        viewBounds =
            BoundingBox2d.from
                (viewPosition |> Point2d.translateBy (Vector2d.reverse offset))
                (viewPosition |> Point2d.translateBy offset)

        scissors =
            { left = Coord.xRaw viewportPosition
            , bottom = (windowHeight - Coord.yRaw viewportPosition) - Coord.yRaw viewportSize
            , width = Coord.xRaw viewportSize
            , height = Coord.yRaw viewportSize
            }
    in
    Shaders.clearDepth
        (nightFactor * uiNightFactorScaling)
        (Color.toVec4 Color.outlineColor)
        { left = scissors.left - 2
        , bottom = scissors.bottom - 2
        , width = scissors.width + 4
        , height = scissors.height + 4
        }
        :: drawWorld
            False
            { lights = renderData.lights
            , texture = renderData.texture
            , depth = renderData.depth
            , nightFactor = nightFactor
            , staticViewMatrix = staticViewMatrix2
            , viewMatrix =
                staticViewMatrix2
                    |> Mat4.translate3
                        (toFloat <| round (-viewPoint.x * toFloat Units.tileWidth))
                        (toFloat <| round (-viewPoint.y * toFloat Units.tileHeight))
                        0
            , time = renderData.time
            , scissors = scissors
            }
            MapHover
            viewBounds
            model


canvasView : AudioData -> FrontendLoaded -> Html FrontendMsg_
canvasView audioData model =
    let
        viewBounds_ : BoundingBox2d WorldUnit WorldUnit
        viewBounds_ =
            viewBoundingBox model

        ( windowWidth, windowHeight ) =
            Coord.toTuple model.windowSize

        ( cssWindowWidth, cssWindowHeight ) =
            Coord.toTuple model.cssCanvasSize

        { x, y } =
            Point2d.unwrap (Toolbar.actualViewPoint model)

        hoverAt2 : Hover
        hoverAt2 =
            LoadingPage.hoverAt model (LoadingPage.mouseScreenPosition model)

        showMousePointer : { cursorType : CursorType, scale : Int }
        showMousePointer =
            cursorSprite hoverAt2 model

        staticViewMatrix =
            staticMatrix windowWidth windowHeight model.zoomFactor

        renderData : RenderData
        renderData =
            { lights = model.lightsTexture
            , texture = model.texture
            , depth = model.depthTexture
            , nightFactor = getNightFactor model
            , staticViewMatrix = staticViewMatrix
            , viewMatrix =
                staticViewMatrix
                    |> Mat4.translate3
                        (negate <| toFloat <| round (x * toFloat Units.tileWidth))
                        (negate <| toFloat <| round (y * toFloat Units.tileHeight))
                        0
            , time = shaderTime model
            , scissors = { left = 0, bottom = 0, width = windowWidth, height = windowHeight }
            }

        textureSize : Vec2
        textureSize =
            WebGL.Texture.size model.texture |> Coord.tuple |> Coord.toVec2
    in
    Effect.WebGL.toHtmlWith
        [ Effect.WebGL.alpha False
        , Effect.WebGL.clearColor 1 1 1 1
        , Effect.WebGL.depth 1
        ]
        ([ Html.Attributes.width windowWidth
         , Html.Attributes.height windowHeight
         , Cursor.htmlAttribute showMousePointer.cursorType
         , Html.Attributes.style "width" (String.fromInt cssWindowWidth ++ "px")
         , Html.Attributes.style "height" (String.fromInt cssWindowHeight ++ "px")
         , Html.Events.preventDefaultOn "keydown" (Json.Decode.succeed ( NoOpFrontendMsg, True ))
         , Html.Events.Extra.Wheel.onWheel MouseWheel
         ]
            ++ LoadingPage.mouseListeners model
        )
        (drawWorld True renderData hoverAt2 viewBounds_ model
            ++ drawTilePlacer renderData audioData model
            ++ (case model.page of
                    MailPage _ ->
                        [ MailEditor.backgroundLayer renderData ]

                    _ ->
                        []
               )
            ++ [ Effect.WebGL.entityWith
                    [ Shaders.blend ]
                    Shaders.vertexShader
                    Shaders.fragmentShader
                    model.uiMesh
                    { view =
                        Mat4.makeScale3 (2 / toFloat windowWidth) (-2 / toFloat windowHeight) 1
                            |> Coord.translateMat4 (Coord.tuple ( -windowWidth // 2, -windowHeight // 2 ))
                    , texture = model.texture
                    , lights = model.lightsTexture
                    , depth = model.depthTexture
                    , textureSize = textureSize
                    , color = Vec4.vec4 1 1 1 1
                    , userId = Shaders.noUserIdSelected
                    , time = shaderTime model
                    , night = renderData.nightFactor * uiNightFactorScaling
                    , waterReflection = 0
                    }
               ]
            ++ (case LoadingPage.showWorldPreview hoverAt2 of
                    Just ( changeAt, data ) ->
                        drawWorldPreview
                            (Coord.xy Toolbar.notificationsViewWidth (Coord.yRaw data.position))
                            (LocalGrid.notificationViewportSize |> Units.tileToPixel)
                            (Coord.toPoint2d changeAt)
                            1
                            renderData
                            renderData.nightFactor
                            model

                    Nothing ->
                        []
               )
            ++ drawMap model
            ++ (case model.page of
                    MailPage mailEditor ->
                        let
                            ( mailPosition, mailSize ) =
                                case Ui.findInput (MailEditorHover MailEditor.MailButton) model.ui of
                                    Just (Ui.ButtonType mailButton) ->
                                        ( mailButton.position, mailButton.data.cachedSize )

                                    _ ->
                                        ( Coord.origin, Coord.origin )
                        in
                        MailEditor.drawMail
                            renderData
                            mailPosition
                            mailSize
                            (LoadingPage.mouseScreenPosition model)
                            windowWidth
                            windowHeight
                            model
                            mailEditor

                    _ ->
                        []
               )
            ++ (case LocalGrid.currentUserId model of
                    Just userId ->
                        drawCursor renderData showMousePointer userId model

                    Nothing ->
                        []
               )
        )


drawWorld : Bool -> RenderData -> Hover -> BoundingBox2d WorldUnit WorldUnit -> FrontendLoaded -> List Effect.WebGL.Entity
drawWorld includeSunOrMoon renderData hoverAt2 viewBounds_ model =
    let
        localGrid : LocalGrid_
        localGrid =
            LocalGrid.localModel model.localModel

        textureSize : Vec2
        textureSize =
            WebGL.Texture.size renderData.texture |> Coord.tuple |> Coord.toVec2

        viewBounds3 =
            BoundingBox2d.extrema viewBounds_

        ( minXOffset, minYOffset ) =
            Coord.tuple ( -2, -2 ) |> Units.cellToTile |> Tuple.mapBoth Quantity.toFloatQuantity Quantity.toFloatQuantity

        gridViewBounds : BoundingBox2d WorldUnit WorldUnit
        gridViewBounds =
            BoundingBox2d.fromExtrema
                { minX = viewBounds3.minX |> Quantity.plus minXOffset
                , minY = viewBounds3.minY |> Quantity.plus minYOffset
                , maxX = viewBounds3.maxX
                , maxY = viewBounds3.maxY
                }

        meshes : Dict ( Int, Int ) { foreground : Mesh Vertex, background : Mesh Vertex }
        meshes =
            Dict.filter
                (\key _ ->
                    Coord.tuple key
                        |> Units.cellToTile
                        |> Coord.toPoint2d
                        |> (\p -> BoundingBox2d.contains p gridViewBounds)
                )
                model.meshes
    in
    Shaders.drawBackground renderData meshes
        ++ drawForeground renderData model.contextMenu model.currentTool hoverAt2 meshes
        ++ Shaders.drawWaterReflection includeSunOrMoon renderData model
        ++ (case ( model.trainTexture, model.trainLightsTexture, model.trainDepthTexture ) of
                ( Just trainTexture, Just trainLights, Just trainDepth ) ->
                    Train.draw
                        { lights = trainLights
                        , texture = trainTexture
                        , depth = trainDepth
                        , nightFactor = renderData.nightFactor
                        , viewMatrix = renderData.viewMatrix
                        , staticViewMatrix = renderData.staticViewMatrix
                        , time = renderData.time
                        , scissors = renderData.scissors
                        }
                        (case model.contextMenu of
                            Just contextMenu ->
                                Maybe.map .userId contextMenu.change

                            Nothing ->
                                Nothing
                        )
                        model.time
                        localGrid.mail
                        model.trains
                        viewBounds_

                _ ->
                    []
           )
        ++ drawAnimals gridViewBounds renderData model
        ++ drawFlags renderData model
        ++ [ Effect.WebGL.entityWith
                [ Shaders.blend, Shaders.scissorBox renderData.scissors ]
                Shaders.debrisVertexShader
                Shaders.fragmentShader
                model.debrisMesh
                { view = renderData.viewMatrix
                , texture = renderData.texture
                , lights = renderData.lights
                , depth = renderData.depth
                , textureSize = textureSize
                , time = renderData.time
                , time2 = renderData.time
                , color = Vec4.vec4 1 1 1 1
                , night = renderData.nightFactor
                , waterReflection = 0
                }
           , drawReports renderData model.reportsMesh
           ]
        ++ drawOtherCursors gridViewBounds renderData model
        ++ Train.drawSpeechBubble renderData model.time model.trains


drawReports : RenderData -> Effect.WebGL.Mesh Vertex -> Effect.WebGL.Entity
drawReports { nightFactor, lights, texture, viewMatrix, depth } reportsMesh =
    Effect.WebGL.entityWith
        [ Shaders.blend ]
        Shaders.vertexShader
        Shaders.fragmentShader
        reportsMesh
        { view = viewMatrix
        , texture = texture
        , lights = lights
        , depth = depth
        , textureSize = WebGL.Texture.size texture |> Coord.tuple |> Coord.toVec2
        , color = Vec4.vec4 1 1 1 1
        , userId = Shaders.noUserIdSelected
        , time = 0
        , night = nightFactor
        , waterReflection = 0
        }


drawAnimals : BoundingBox2d WorldUnit WorldUnit -> RenderData -> FrontendLoaded -> List Effect.WebGL.Entity
drawAnimals viewBounds_ { nightFactor, lights, texture, viewMatrix, depth, time, scissors } model =
    let
        localGrid : LocalGrid_
        localGrid =
            LocalGrid.localModel model.localModel

        ( textureW, textureH ) =
            WebGL.Texture.size texture
    in
    List.filterMap
        (\( animalId, animal ) ->
            case LoadingPage.animalActualPosition animalId model of
                Just { position, isHeld } ->
                    if BoundingBox2d.contains position viewBounds_ then
                        let
                            point =
                                Point2d.unwrap position

                            ( sizeW, sizeH ) =
                                Coord.toTuple animalData.size

                            animalData =
                                Animal.getData animal.animalType

                            ( walk, stand ) =
                                if Point2d.xCoordinate animal.position |> Quantity.lessThan (Point2d.xCoordinate animal.endPosition) then
                                    ( animalData.walkTexturePosition, animalData.texturePosition )

                                else
                                    ( animalData.walkTexturePositionFlipped, animalData.texturePositionFlipped )

                            texturePos =
                                if
                                    (Duration.from model.time (Animal.moveEndTime animal) |> Quantity.lessThanZero)
                                        || (Duration.from animal.startTime model.time |> Quantity.lessThanZero)
                                then
                                    stand

                                else if Basics.Extra.fractionalModBy (1 / Quantity.unwrap animalData.speed) time < (0.5 / Quantity.unwrap animalData.speed) then
                                    walk

                                else
                                    stand
                        in
                        Effect.WebGL.entityWith
                            ([ Shaders.blend
                             , Shaders.scissorBox scissors
                             ]
                                ++ (if isHeld then
                                        []

                                    else
                                        [ Shaders.depthTest ]
                                   )
                            )
                            Shaders.instancedVertexShader
                            Shaders.fragmentShader
                            Train.instancedMesh
                            { view = viewMatrix
                            , texture = texture
                            , lights = lights
                            , depth = depth
                            , textureSize = Vec2.vec2 (toFloat textureW) (toFloat textureH)
                            , color = Vec4.vec4 1 1 1 1
                            , userId = Shaders.noUserIdSelected
                            , time = time
                            , opacityAndUserId0 = Sprite.opaque
                            , position0 =
                                Vec3.vec3
                                    (toFloat Units.tileWidth * point.x - toFloat (sizeW // 2) |> round |> toFloat)
                                    (toFloat Units.tileHeight * point.y - toFloat (sizeH // 2) |> round |> toFloat)
                                    0
                            , primaryColor0 = Color.unwrap Color.white |> toFloat
                            , secondaryColor0 = Color.unwrap Color.black |> toFloat
                            , size0 = Vec2.vec2 (toFloat sizeW) (toFloat sizeH)
                            , texturePosition0 =
                                Coord.xRaw texturePos
                                    + textureW
                                    * Coord.yRaw texturePos
                                    |> toFloat
                            , night = nightFactor
                            , waterReflection = 0
                            }
                            |> Just

                    else
                        Nothing

                Nothing ->
                    Nothing
        )
        (IdDict.toList localGrid.animals)


drawFlags : RenderData -> FrontendLoaded -> List Effect.WebGL.Entity
drawFlags { nightFactor, lights, texture, viewMatrix, depth, time, scissors } model =
    List.filterMap
        (\flag ->
            let
                flagMesh2 =
                    if flag.isReceived then
                        Flag.receivingMailFlagMeshes

                    else
                        Flag.sendingMailFlagMeshes
            in
            case
                Array.get
                    (Effect.Time.posixToMillis model.time |> toFloat |> (*) 0.005 |> round |> modBy 3)
                    flagMesh2
            of
                Just flagMesh_ ->
                    let
                        flagPosition =
                            Point2d.unwrap flag.position
                    in
                    Effect.WebGL.entityWith
                        [ Shaders.blend, Shaders.scissorBox scissors ]
                        Shaders.vertexShader
                        Shaders.fragmentShader
                        flagMesh_
                        { view =
                            Mat4.makeTranslate3
                                (flagPosition.x * toFloat Units.tileWidth)
                                (flagPosition.y * toFloat Units.tileHeight)
                                0
                                |> Mat4.mul viewMatrix
                        , texture = texture
                        , lights = lights
                        , depth = depth
                        , textureSize = WebGL.Texture.size texture |> Coord.tuple |> Coord.toVec2
                        , color = Vec4.vec4 1 1 1 1
                        , userId = Shaders.noUserIdSelected
                        , time = time
                        , night = nightFactor
                        , waterReflection = 0
                        }
                        |> Just

                Nothing ->
                    Nothing
        )
        (getFlags model)


drawTilePlacer : RenderData -> AudioData -> FrontendLoaded -> List Effect.WebGL.Entity
drawTilePlacer { nightFactor, lights, viewMatrix, texture, depth, time } audioData model =
    let
        textureSize =
            WebGL.Texture.size texture |> Coord.tuple |> Coord.toVec2
    in
    case
        ( LoadingPage.hoverAt model (LoadingPage.mouseScreenPosition model)
        , LocalGrid.currentTool model
        , LocalGrid.currentUserId model
        )
    of
        ( MapHover, TilePlacerTool currentTile, Just userId ) ->
            let
                currentTile2 : Tile
                currentTile2 =
                    Toolbar.getTileGroupTile currentTile.tileGroup currentTile.index

                mousePosition : Coord WorldUnit
                mousePosition =
                    LoadingPage.mouseWorldPosition model
                        |> Coord.floorPoint
                        |> Coord.minus (tileSize |> Coord.divide (Coord.tuple ( 2, 2 )))

                ( mouseX, mouseY ) =
                    Coord.toTuple mousePosition

                tileSize =
                    Tile.getData currentTile2 |> .size

                offsetX : Float
                offsetX =
                    case model.lastTilePlaced of
                        Just lastPlacedTile ->
                            let
                                timeElapsed =
                                    Duration.from lastPlacedTile.time model.time
                            in
                            if
                                (timeElapsed
                                    |> Quantity.lessThan (Sound.length audioData model.sounds EraseSound)
                                )
                                    && (lastPlacedTile.tile == EmptyTile)
                            then
                                timeElapsed
                                    |> Duration.inSeconds
                                    |> (*) 40
                                    |> cos
                                    |> (*) 2

                            else
                                lastPlacementOffset audioData model

                        Nothing ->
                            lastPlacementOffset audioData model
            in
            [ Effect.WebGL.entityWith
                [ Shaders.blend ]
                Shaders.vertexShader
                Shaders.fragmentShader
                currentTile.mesh
                { view =
                    viewMatrix
                        |> Mat4.translate3
                            (toFloat mouseX * toFloat Units.tileWidth + offsetX)
                            (toFloat mouseY * toFloat Units.tileHeight)
                            0
                , texture = texture
                , lights = lights
                , depth = depth
                , textureSize = textureSize
                , color =
                    if currentTile.tileGroup == EmptyTileGroup then
                        Vec4.vec4 1 1 1 1

                    else if
                        LoadingPage.canPlaceTile
                            model.time
                            { position = mousePosition
                            , change = currentTile2
                            , userId = userId
                            , colors =
                                { primaryColor = Color.rgb255 0 0 0
                                , secondaryColor = Color.rgb255 255 255 255
                                }
                            , time = model.time
                            }
                            model.trains
                            (LocalGrid.localModel model.localModel |> .grid)
                    then
                        Vec4.vec4 1 1 1 0.5

                    else
                        Vec4.vec4 1 0 0 0.5
                , userId = Shaders.noUserIdSelected
                , time = time
                , night = nightFactor
                , waterReflection = 0
                }
            ]

        ( MapHover, TextTool (Just textTool), Just userId ) ->
            [ Effect.WebGL.entityWith
                [ Shaders.blend ]
                Shaders.vertexShader
                Shaders.fragmentShader
                Cursor.textCursorMesh2
                { view =
                    Coord.translateMat4
                        (Coord.multiply Units.tileSize textTool.cursorPosition)
                        viewMatrix
                , texture = texture
                , lights = lights
                , depth = depth
                , textureSize = textureSize
                , color =
                    if
                        LoadingPage.canPlaceTile
                            model.time
                            { position = textTool.cursorPosition
                            , change = BigText 'A'
                            , userId = userId
                            , colors =
                                { primaryColor = Color.rgb255 0 0 0
                                , secondaryColor = Color.rgb255 255 255 255
                                }
                            , time = model.time
                            }
                            model.trains
                            (LocalGrid.localModel model.localModel |> .grid)
                    then
                        Vec4.vec4 0 0 0 0.5

                    else
                        Vec4.vec4 1 0 0 0.5
                , userId = Shaders.noUserIdSelected
                , time = time
                , night = nightFactor
                , waterReflection = 0
                }
            ]

        _ ->
            []


drawMap : FrontendLoaded -> List Effect.WebGL.Entity
drawMap model =
    case model.page of
        WorldPage worldPage ->
            if worldPage.showMap then
                let
                    grid : Grid FrontendHistory
                    grid =
                        LocalGrid.localModel model.localModel |> .grid

                    viewPoint =
                        Toolbar.actualViewPoint model |> Point2d.unwrap

                    mapSize : Int
                    mapSize =
                        Toolbar.mapSize model.windowSize

                    ( windowWidth, windowHeight ) =
                        Coord.toTuple model.windowSize |> Tuple.mapBoth toFloat toFloat

                    settings =
                        [ Effect.WebGL.Settings.scissor
                            ((windowWidth - toFloat mapSize) / 2 |> floor)
                            ((windowHeight - toFloat mapSize) / 2 |> floor)
                            mapSize
                            mapSize
                        , Shaders.blend
                        ]

                    mapTerrainSize =
                        Quantity.unwrap Shaders.mapSize

                    mapTerrainSizeChunks =
                        mapTerrainSize // 4 + 1
                in
                Effect.WebGL.entityWith
                    []
                    Shaders.worldMapVertexShader
                    Shaders.worldMapFragmentShader
                    Shaders.mapSquare
                    { view =
                        Mat4.makeScale3 (toFloat mapSize * 2 / windowWidth) (toFloat mapSize * -2 / windowHeight) 1
                            |> Mat4.translate3 -0.5 -0.5 -0.5
                    , texture = model.simplexNoiseLookup
                    , cellPosition =
                        Toolbar.actualViewPoint model
                            |> Grid.worldToCellPoint
                            |> Point2d.unwrap
                            |> Vec2.fromRecord
                    }
                    :: List.map
                        (\index ->
                            let
                                x =
                                    4 * modBy mapTerrainSizeChunks index + floor (viewPoint.x / 16) - 2 * mapTerrainSizeChunks

                                y =
                                    4 * (index // mapTerrainSizeChunks) + floor (viewPoint.y / 16) - 2 * mapTerrainSizeChunks

                                getMapPixelData : Int -> Int -> Vec2
                                getMapPixelData x2 y2 =
                                    case Grid.getCell (Coord.xy (x2 + x) (y2 + y)) grid of
                                        Just cell ->
                                            GridCell.mapPixelData cell

                                        Nothing ->
                                            Vec2.vec2 0 0
                            in
                            Effect.WebGL.entityWith
                                settings
                                Shaders.worldMapOverlayVertexShader
                                Shaders.worldMapOverlayFragmentShader
                                mapOverlayMesh
                                { view =
                                    Mat4.makeScale3
                                        (toFloat mapSize * 2 / (mapTerrainSize * windowWidth))
                                        (toFloat mapSize * -2 / (mapTerrainSize * windowHeight))
                                        1
                                        |> Mat4.translate3
                                            (-viewPoint.x / 16 + toFloat x)
                                            (-viewPoint.y / 16 + toFloat y)
                                            0
                                , pixelData_0_0 = getMapPixelData 0 0
                                , pixelData_1_0 = getMapPixelData 1 0
                                , pixelData_2_0 = getMapPixelData 2 0
                                , pixelData_3_0 = getMapPixelData 3 0
                                , pixelData_0_1 = getMapPixelData 0 1
                                , pixelData_1_1 = getMapPixelData 1 1
                                , pixelData_2_1 = getMapPixelData 2 1
                                , pixelData_3_1 = getMapPixelData 3 1
                                , pixelData_0_2 = getMapPixelData 0 2
                                , pixelData_1_2 = getMapPixelData 1 2
                                , pixelData_2_2 = getMapPixelData 2 2
                                , pixelData_3_2 = getMapPixelData 3 2
                                , pixelData_0_3 = getMapPixelData 0 3
                                , pixelData_1_3 = getMapPixelData 1 3
                                , pixelData_2_3 = getMapPixelData 2 3
                                , pixelData_3_3 = getMapPixelData 3 3
                                }
                        )
                        (List.range 0 (mapTerrainSizeChunks * mapTerrainSizeChunks - 1))

            else
                []

        _ ->
            []


mapOverlayMesh : Effect.WebGL.Mesh MapOverlayVertex
mapOverlayMesh =
    let
        size =
            16
    in
    List.range 0 (size * size - 1)
        |> List.concatMap
            (\index ->
                let
                    offset : Vec2
                    offset =
                        Vec2.vec2 (toFloat (modBy size index)) (toFloat (index // size))
                in
                [ { position = Vec2.vec2 0 0
                  , offset = offset
                  }
                , { position = Vec2.vec2 1 0
                  , offset = offset
                  }
                , { position = Vec2.vec2 1 1
                  , offset = offset
                  }
                , { position = Vec2.vec2 0 1
                  , offset = offset
                  }
                ]
            )
        |> Sprite.toMesh


lastPlacementOffset : AudioData -> FrontendLoaded -> Float
lastPlacementOffset audioData model =
    case model.lastPlacementError of
        Just time ->
            let
                timeElapsed =
                    Duration.from time model.time
            in
            if
                timeElapsed
                    |> Quantity.lessThan (Sound.length audioData model.sounds ErrorSound)
            then
                timeElapsed
                    |> Duration.inSeconds
                    |> (*) 40
                    |> cos
                    |> (*) 2

            else
                0

        Nothing ->
            0


drawOtherCursors : BoundingBox2d WorldUnit WorldUnit -> RenderData -> FrontendLoaded -> List Effect.WebGL.Entity
drawOtherCursors viewBounds_ { nightFactor, lights, texture, viewMatrix, depth, time, scissors } model =
    let
        localGrid =
            LocalGrid.localModel model.localModel
    in
    (case LocalGrid.currentUserId model of
        Just userId ->
            IdDict.remove userId localGrid.cursors

        Nothing ->
            localGrid.cursors
    )
        |> IdDict.toList
        |> List.filterMap
            (\( userId, cursor ) ->
                let
                    cursorPosition2 =
                        LoadingPage.cursorActualPosition False userId cursor model

                    point : { x : Float, y : Float }
                    point =
                        Point2d.unwrap cursorPosition2
                in
                case ( BoundingBox2d.contains cursorPosition2 viewBounds_, IdDict.get userId model.handMeshes ) of
                    ( True, Just mesh ) ->
                        Effect.WebGL.entityWith
                            [ Shaders.blend, Shaders.scissorBox scissors ]
                            Shaders.vertexShader
                            Shaders.fragmentShader
                            (Cursor.getSpriteMesh
                                (case cursor.holdingCow of
                                    Just _ ->
                                        PinchSpriteCursor

                                    Nothing ->
                                        Cursor.fromOtherUsersTool cursor.currentTool
                                )
                                mesh
                            )
                            { view =
                                Mat4.makeTranslate3
                                    (round (point.x * toFloat Units.tileWidth * toFloat model.zoomFactor)
                                        |> toFloat
                                        |> (*) (1 / toFloat model.zoomFactor)
                                    )
                                    (round (point.y * toFloat Units.tileHeight * toFloat model.zoomFactor)
                                        |> toFloat
                                        |> (*) (1 / toFloat model.zoomFactor)
                                    )
                                    0
                                    |> Mat4.mul viewMatrix
                            , texture = texture
                            , lights = lights
                            , depth = depth
                            , textureSize = WebGL.Texture.size texture |> Coord.tuple |> Coord.toVec2
                            , color = Vec4.vec4 1 1 1 1
                            , userId = Shaders.noUserIdSelected
                            , time = time
                            , night = nightFactor
                            , waterReflection = 0
                            }
                            |> Just

                    _ ->
                        Nothing
            )


drawCursor :
    RenderData
    -> { cursorType : CursorType, scale : Int }
    -> Id UserId
    -> FrontendLoaded
    -> List Effect.WebGL.Entity
drawCursor { nightFactor, lights, texture, viewMatrix, depth, time } showMousePointer userId model =
    case IdDict.get userId (LocalGrid.localModel model.localModel).cursors of
        Just cursor ->
            case showMousePointer.cursorType of
                CursorSprite mousePointer ->
                    let
                        point =
                            LoadingPage.cursorActualPosition True userId cursor model
                                |> Point2d.unwrap
                    in
                    case IdDict.get userId model.handMeshes of
                        Just mesh ->
                            let
                                scale =
                                    toFloat showMousePointer.scale
                            in
                            [ Effect.WebGL.entityWith
                                [ Shaders.blend ]
                                Shaders.vertexShader
                                Shaders.fragmentShader
                                (Cursor.getSpriteMesh mousePointer mesh)
                                { view =
                                    Mat4.makeTranslate3
                                        (round (point.x * toFloat Units.tileWidth * toFloat model.zoomFactor)
                                            |> toFloat
                                            |> (*) (1 / toFloat model.zoomFactor)
                                        )
                                        (round (point.y * toFloat Units.tileHeight * toFloat model.zoomFactor)
                                            |> toFloat
                                            |> (*) (1 / toFloat model.zoomFactor)
                                        )
                                        0
                                        |> Mat4.scale3 scale scale 1
                                        |> Mat4.mul viewMatrix
                                , texture = texture
                                , lights = lights
                                , depth = depth
                                , textureSize = WebGL.Texture.size texture |> Coord.tuple |> Coord.toVec2
                                , color = Vec4.vec4 1 1 1 1
                                , userId = Shaders.noUserIdSelected
                                , time = time
                                , night = nightFactor
                                , waterReflection = 0
                                }
                            ]

                        Nothing ->
                            []

                _ ->
                    []

        Nothing ->
            []


getFlags : FrontendLoaded -> List { position : Point2d WorldUnit WorldUnit, isReceived : Bool }
getFlags model =
    let
        localModel =
            LocalGrid.localModel model.localModel

        hasMailWaitingPickup : Id UserId -> Bool
        hasMailWaitingPickup userId =
            MailEditor.getMailFrom userId localModel.mail
                |> List.filter (\( _, mail ) -> mail.status == MailWaitingPickup)
                |> List.isEmpty
                |> not

        hasReceivedNewMail : Id UserId -> Bool
        hasReceivedNewMail userId =
            MailEditor.getMailTo userId localModel.mail
                |> List.filter
                    (\( _, mail ) ->
                        case mail.status of
                            MailReceived _ ->
                                True

                            _ ->
                                False
                    )
                |> List.isEmpty
                |> not
    in
    Bounds.coordRangeFold
        (\coord postOffices ->
            case Grid.getCell coord localModel.grid of
                Just cell ->
                    List.concatMap
                        (\tile ->
                            (if hasMailWaitingPickup tile.userId then
                                [ { position =
                                        Grid.cellAndLocalCoordToWorld ( coord, tile.position )
                                            |> Coord.toPoint2d
                                            |> Point2d.translateBy Flag.postOfficeSendingMailFlagOffset
                                  , isReceived = False
                                  }
                                ]

                             else
                                []
                            )
                                ++ (if hasReceivedNewMail tile.userId then
                                        [ { position =
                                                Grid.cellAndLocalCoordToWorld ( coord, tile.position )
                                                    |> Coord.toPoint2d
                                                    |> Point2d.translateBy Flag.postOfficeReceivedMailFlagOffset
                                          , isReceived = True
                                          }
                                        ]

                                    else
                                        []
                                   )
                        )
                        (GridCell.getPostOffices cell)
                        ++ postOffices

                Nothing ->
                    postOffices
        )
        identity
        localModel.viewBounds
        []


drawForeground :
    RenderData
    -> Maybe ContextMenu
    -> Tool
    -> Hover
    -> Dict ( Int, Int ) { foreground : Effect.WebGL.Mesh Vertex, background : Effect.WebGL.Mesh Vertex }
    -> List Effect.WebGL.Entity
drawForeground { nightFactor, lights, viewMatrix, texture, depth, time, scissors } maybeContextMenu currentTool2 hoverAt2 meshes =
    Dict.toList meshes
        |> List.map
            (\( _, mesh ) ->
                Effect.WebGL.entityWith
                    [ Effect.WebGL.Settings.cullFace Effect.WebGL.Settings.back
                    , Shaders.depthTest
                    , Shaders.blend
                    , Shaders.scissorBox scissors
                    ]
                    Shaders.vertexShader
                    Shaders.fragmentShader
                    mesh.foreground
                    { view = viewMatrix
                    , texture = texture
                    , lights = lights
                    , depth = depth
                    , textureSize = WebGL.Texture.size texture |> Coord.tuple |> Coord.toVec2
                    , color = Vec4.vec4 1 1 1 1
                    , userId =
                        case maybeContextMenu of
                            Just contextMenu ->
                                case contextMenu.change of
                                    Just { userId } ->
                                        Id.toInt userId |> toFloat

                                    Nothing ->
                                        -3

                            Nothing ->
                                case currentTool2 of
                                    ReportTool ->
                                        case hoverAt2 of
                                            TileHover { userId } ->
                                                Id.toInt userId |> toFloat

                                            _ ->
                                                -3

                                    _ ->
                                        -3
                    , time = time
                    , night = nightFactor
                    , waterReflection = 0
                    }
            )


subscriptions : AudioData -> FrontendModel_ -> Subscription FrontendOnly FrontendMsg_
subscriptions _ model =
    Subscription.batch
        [ Ports.gotDevicePixelRatio GotDevicePixelRatio
        , Effect.Browser.Events.onResize (\width height -> WindowResized (Coord.xy width height))
        , Effect.Browser.Events.onAnimationFrame AnimationFrame
        , Keyboard.downs KeyDown
        , Keyboard.ups KeyUp
        , Ports.readFromClipboardResponse PastedText
        , case model of
            Loading _ ->
                Subscription.batch
                    [ Subscription.fromJs
                        "user_agent_from_js"
                        Ports.user_agent_from_js
                        (\value ->
                            Json.Decode.decodeValue Json.Decode.string value
                                |> Result.withDefault ""
                                |> GotUserAgentPlatform
                        )
                    ]

            Loaded loaded ->
                Subscription.batch
                    [ Effect.Time.every
                        LoadingPage.shortDelayDuration
                        (\time -> Duration.addTo time (PingData.pingOffset loaded) |> ShortIntervalElapsed)
                    , Effect.Browser.Events.onVisibilityChange (\_ -> VisibilityChanged)
                    ]
        , Subscription.fromJs "mouse_leave" Ports.mouse_leave (\_ -> MouseLeave)
        , Ports.gotLocalStorage LoadedUserSettings
        ]<|MERGE_RESOLUTION|>--- conflicted
+++ resolved
@@ -779,10 +779,6 @@
         LightsTextureLoaded _ ->
             ( model, Command.none )
 
-<<<<<<< HEAD
-        SimplexLookupTextureLoaded _ ->
-            ( model, Command.none )
-
         KeyUp keyMsg ->
             case Keyboard.anyKeyOriginal keyMsg of
                 Just key ->
@@ -790,10 +786,6 @@
 
                 Nothing ->
                     ( model, Command.none )
-=======
-        KeyMsg keyMsg ->
-            ( { model | pressedKeys = Keyboard.update keyMsg model.pressedKeys }, Command.none )
->>>>>>> 1eb12aad
 
         KeyDown rawKey ->
             case Keyboard.anyKeyOriginal rawKey of
